import {ensureActions} from '../type'

// Putting all role actions in one file 'cus a lot of them are shared between multiple roles
export const ROLE = ensureActions({
	// Tank Actions
	RAMPART: {
		id: 7531,
		name: 'Rampart',
		icon: 'https://xivapi.com/i/000000/000801.png',
		cooldown: 90,
		statusesApplied: ['RAMPART'],
	},

	LOW_BLOW: {
		id: 7540,
		name: 'Low Blow',
		icon: 'https://xivapi.com/i/000000/000802.png',
		cooldown: 25,
	},

	PROVOKE: {
		id: 7533,
		name: 'Provoke',
		icon: 'https://xivapi.com/i/000000/000803.png',
		cooldown: 40,
	},

	REPRISAL: {
		id: 7535,
		name: 'Reprisal',
		icon: 'https://xivapi.com/i/000000/000806.png',
		cooldown: 60,
		statusesApplied: ['REPRISAL'],
	},

	INTERJECT: {
		id: 7538,
		name: 'Interject',
		icon: 'https://xivapi.com/i/000000/000808.png',
		cooldown: 30,
	},

	SHIRK: {
		id: 7537,
		name: 'Shirk',
		icon: 'https://xivapi.com/i/000000/000810.png',
		cooldown: 120,
	},

	// Healer Actions
	ESUNA: {
		id: 7568,
		name: 'Esuna',
		icon: 'https://xivapi.com/i/000000/000884.png',
		onGcd: true,
		cooldown: 2.5,
		castTime: 1,
		mpCost: 600,
		mpCostFactor: 5,
	},

	LUCID_DREAMING: {
		id: 7562,
		name: 'Lucid Dreaming',
		icon: 'https://xivapi.com/i/000000/000865.png',
		cooldown: 60,
		statusesApplied: ['LUCID_DREAMING'],
	},

	SWIFTCAST: {
		id: 7561,
		name: 'Swiftcast',
		icon: 'https://xivapi.com/i/000000/000866.png',
		cooldown: 60,
		statusesApplied: ['SWIFTCAST'],
	},

	SURECAST: {
		id: 7559,
		name: 'Surecast',
		icon: 'https://xivapi.com/i/000000/000869.png',
		cooldown: 120,
		statusesApplied: ['SURECAST'],
	},

	RESCUE: {
		id: 7571,
		name: 'Rescue',
		icon: 'https://xivapi.com/i/000000/000890.png',
		cooldown: 150,
	},

	// Physical Ranged DPS
	SECOND_WIND: {
		id: 7541,
		name: 'Second Wind',
		icon: 'https://xivapi.com/i/000000/000821.png',
		cooldown: 120,
	},

	FOOT_GRAZE: {
		id: 7553,
		name: 'Foot Graze',
		icon: 'https://xivapi.com/i/000000/000842.png',
		cooldown: 30,
	},

	LEG_GRAZE: {
		id: 7554,
		name: 'Leg Graze',
		icon: 'https://xivapi.com/i/000000/000843.png',
		cooldown: 30,
	},

	PELOTON: {
		id: 7557,
		name: 'Peloton',
		icon: 'https://xivapi.com/i/000000/000844.png',
		cooldown: 5,
	},

	HEAD_GRAZE: {
		id: 7551,
		name: 'Head Graze',
		icon: 'https://xivapi.com/i/000000/000848.png',
		cooldown: 30,
	},

	// Magical Ranged DPS
	ADDLE: {
		id: 7560,
		name: 'Addle',
		icon: 'https://xivapi.com/i/000000/000861.png',
		cooldown: 90,
		statusesApplied: ['ADDLE'],
	},

	// Melee DPS
	ARMS_LENGTH: {
		id: 7548,
		name: 'Arm&apos;s Length',
		icon: 'https://xivapi.com/i/000000/000822.png',
		cooldown: 90,
		statusesApplied: ['ARMS_LENGTH'],
	},

	LEG_SWEEP: {
		id: 7863,
		name: 'Leg Sweep',
		icon: 'https://xivapi.com/i/000000/000824.png',
		cooldown: 40,
	},

	BLOODBATH: {
		id: 7542,
		name: 'Bloodbath',
		icon: 'https://xivapi.com/i/000000/000823.png',
		cooldown: 90,
		statusesApplied: ['BLOODBATH'],
	},

	FEINT: {
		id: 7549,
		name: 'Feint',
		icon: 'https://xivapi.com/i/000000/000828.png',
		cooldown: 120,
		statusesApplied: ['FEINT'],
	},

	TRUE_NORTH: {
		id: 7546,
		name: 'True North',
		icon: 'https://xivapi.com/i/000000/000830.png',
<<<<<<< HEAD
		cooldown: 45,
		statusesApplied: [STATUSES.TRUE_NORTH],
=======
		cooldown: 90,
		statusesApplied: ['TRUE_NORTH'],
>>>>>>> 6dff789a
	},
})<|MERGE_RESOLUTION|>--- conflicted
+++ resolved
@@ -171,12 +171,7 @@
 		id: 7546,
 		name: 'True North',
 		icon: 'https://xivapi.com/i/000000/000830.png',
-<<<<<<< HEAD
 		cooldown: 45,
 		statusesApplied: [STATUSES.TRUE_NORTH],
-=======
-		cooldown: 90,
-		statusesApplied: ['TRUE_NORTH'],
->>>>>>> 6dff789a
 	},
 })