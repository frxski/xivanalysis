export default {
	DIURNAL_SECT: {
		id: 3604,
		name: 'Diurnal Sect',
		icon: 'https://xivapi.com/i/003000/003133.png',
	},

	NOCTURNAL_SECT: {
		id: 3605,
		name: 'Nocturnal Sect',
		icon: 'https://xivapi.com/i/003000/003134.png',
	},

	BENEFIC: {
		id: 3594,
		name: 'Benefic',
		icon: 'https://xivapi.com/i/003000/003126.png',
		onGcd: true,
		castTime: 2,
		mpCost: 400,
	},

	BENEFIC_II: {
		id: 3610,
		name: 'Benefic II',
		icon: 'https://xivapi.com/i/003000/003128.png',
		onGcd: true,
		castTime: 2,
		mpCost: 900,
	},

	ASCEND: {
		id: 3603,
		name: 'Ascend',
		icon: 'https://xivapi.com/i/003000/003132.png',
		onGcd: true,
		castTime: 8,
		mpCost: 2400,
	},

	LIGHTSPEED: {
		id: 3606,
		name: 'Lightspeed',
		icon: 'https://xivapi.com/i/003000/003135.png',
		cooldown: 120,
	},

	MALEFIC_III: {
		id: 7442,
		name: 'Malefic III',
		icon: 'https://xivapi.com/i/003000/003145.png',
		onGcd: true,
		castTime: 1.5,
		mpCost: 400,
	},

	MALEFIC_IV: {
		id: 16555,
		name: 'Malefic IV',
		icon: 'https://xivapi.com/i/003000/003555.png',
		onGcd: true,
		castTime: 1.5,
		mpCost: 400,
	},

	COMBUST_II: {
		id: 3608,
		name: 'Combust II',
		icon: 'https://xivapi.com/i/003000/003125.png',
		onGcd: true,
		castTime: 0,
		mpCost: 500,
	},

	COMBUST_III: {
		id: 16554,
		name: 'Combust II',
		icon: 'https://xivapi.com/i/003000/003554.png',
		onGcd: true,
		castTime: 0,
		mpCost: 400,
	},

	GRAVITY: {
		id: 3615,
		name: 'Gravity',
		icon: 'https://xivapi.com/i/003000/003123.png',
		onGcd: true,
		castTime: 3,
<<<<<<< HEAD
		mpCost: 700,
=======
		mpCost: 600,
>>>>>>> 28a6a8a7
	},

	ESSENTIAL_DIGNITY: {
		id: 3614,
		name: 'Essential Dignity',
		icon: 'https://xivapi.com/i/003000/003141.png',
		cooldown: 40,
	},

	ASPECTED_HELIOS: {
		id: 3601,
		name: 'Aspected Helios',
		icon: 'https://xivapi.com/i/003000/003130.png',
		onGcd: true,
		castTime: 2.5,
		mpCost: 1200,
	},

	ASPECTED_BENEFIC: {
		id: 3595,
		name: 'Aspected Benefic',
		icon: 'https://xivapi.com/i/003000/003127.png',
		onGcd: true,
		castTime: 0,
		mpCost: 500,
	},

	HELIOS: {
		id: 3600,
		name: 'Helios',
		icon: 'https://xivapi.com/i/003000/003129.png',
		onGcd: true,
		castTime: 2.5,
		mpCost: 900,
	},

	SYNASTRY: {
		id: 3612,
		name: 'Synastry',
		icon: 'https://xivapi.com/i/003000/003139.png',
		cooldown: 90,
	},

	COLLECTIVE_UNCONSCIOUS: {
		id: 3613,
		name: 'Collective Unconscious',
		icon: 'https://xivapi.com/i/003000/003140.png',
		cooldown: 90,
	},

<<<<<<< HEAD
	MINOR_ARCANA: {
		id: 7443,
		name: 'Minor Arcana',
		icon: 'https://xivapi.com/i/003000/003106.png',
		cooldown: 5,
	},

=======
>>>>>>> 28a6a8a7
	CELESTIAL_OPPOSITION: {
		id: 16553,
		name: 'Celestial Opposition',
		icon: 'https://xivapi.com/i/003000/003142.png',
		cooldown: 120,
	},

	EARTHLY_STAR: {
		id: 7439,
		name: 'Earthly Star',
		icon: 'https://xivapi.com/i/003000/003143.png',
		cooldown: 60,
	},

	STELLAR_DETONATION: {
		id: 8324,
		name: 'Stellar Detonation',
		icon: 'https://xivapi.com/i/003000/003144.png',
		cooldown: 0,
	},

	STELLAR_BURST: {
		id: 7440,
		name: 'Stellar Burst',
		icon: 'https://xivapi.com/i/000000/000405.png',
	},

	STELLAR_EXPLOSION: {
		id: 7441,
		name: 'Stellar Detonation',
		icon: 'https://xivapi.com/i/000000/000405.png',
	},

	DRAW: {
		id: 3590,
		name: 'Draw',
		icon: 'https://xivapi.com/i/003000/003101.png',
		cooldown: 30,
	},

	PLAY: {
		id: 17055,
		name: 'Play',
		icon: 'https://xivapi.com/i/003000/003102.png',
<<<<<<< HEAD
	},

	ROYAL_ROAD: {
		id: 3591,
		name: 'Royal Road',
		icon: 'https://xivapi.com/i/003000/003103.png',
		cooldown: 15,
	},

	SPREAD: {
		id: 3592,
		name: 'Spread',
		icon: 'https://xivapi.com/i/003000/003104.png',
		cooldown: 30,
=======
		cooldown: 0,
>>>>>>> 28a6a8a7
	},

	REDRAW: {
		id: 3593,
		name: 'Redraw',
		icon: 'https://xivapi.com/i/003000/003105.png',
		cooldown: 30,
	},

	SLEEVE_DRAW: {
		id: 7448,
		name: 'Sleeve Draw',
		icon: 'https://xivapi.com/i/003000/003107.png',
		cooldown: 180,
	},

	UNDRAW: {
		id: 9629,
		name: 'Undraw',
		icon: 'https://xivapi.com/i/003000/003108.png',
<<<<<<< HEAD
		cooldown: 3,
=======
		cooldown: 1,
	},

	MINOR_ARCANA: {
		id: 7443,
		name: 'Minor Arcana',
		icon: 'https://xivapi.com/i/003000/003106.png',
		cooldown: 1,
>>>>>>> 28a6a8a7
	},

	// ----
	// 70-80
	// ----

	HOROSCOPE: {
		id: 16557,
		name: 'Horoscope',
		icon: 'https://xivapi.com/i/003000/003550.png',
		cooldown: 60,
	},

	HOROSCOPE_ACTIVATION: {
		id: 16558,
		name: 'Horoscope Activation',
		icon: 'https://xivapi.com/i/003000/003551.png',
<<<<<<< HEAD
=======
		cooldown: 0,
>>>>>>> 28a6a8a7
	},

	NEUTRAL_SECT: {
		id: 16559,
		name: 'Neutral Sect',
		icon: 'https://xivapi.com/i/003000/003552.png',
		cooldown: 120,
	},

	DIVINATION: {
		id: 16552,
		name: 'Divination',
		icon: 'https://xivapi.com/i/003000/003553.png',
		cooldown: 180,
	},

	CELESTIAL_INTERSECTION: {
		id: 16556,
		name: 'Celestial Intersection',
		icon: 'https://xivapi.com/i/003000/003556.png',
<<<<<<< HEAD
=======
		cooldown: 30,
>>>>>>> 28a6a8a7
	},

	// -----
	// Arcana cast
	// -----

	THE_BALANCE: {
		id: 4401,
		name: 'The Balance',
		icon: 'https://xivapi.com/i/003000/003110.png',
		cooldown: 0,
	},

	THE_BOLE: {
		id: 4402,
		name: 'The Bole',
		icon: 'https://xivapi.com/i/003000/003111.png',
		cooldown: 0,
	},

	THE_ARROW: {
		id: 4403,
		name: 'The Arrow',
		icon: 'https://xivapi.com/i/003000/003112.png',
		cooldown: 0,
	},

	THE_SPEAR: {
		id: 4404,
		name: 'The Spear',
		icon: 'https://xivapi.com/i/003000/003113.png',
		cooldown: 0,
	},

	THE_EWER: {
		id: 4405,
		name: 'The Ewer',
		icon: 'https://xivapi.com/i/003000/003114.png',
		cooldown: 0,
	},

	THE_SPIRE: {
		id: 4406,
		name: 'The Spire',
		icon: 'https://xivapi.com/i/003000/003115.png',
<<<<<<< HEAD
		cooldown: 30,
	},

	LADY_OF_CROWNS: {
		id: 7445,
		name: 'Lady Of Crowns',
		icon: 'https://xivapi.com/i/003000/003146.png',
		cooldown: 5,
	},

	LORD_OF_CROWNS: {
		id: 7444,
		name: 'Lord Of Crowns',
		icon: 'https://xivapi.com/i/003000/003147.png',
		cooldown: 5,
	},

	// ----
	// < 5.0
	// ----

	// CELESTIAL_OPPOSITION_STB: {
	// 	id: 3616,
	// 	name: 'Celestial Opposition',
	// 	icon: 'https://xivapi.com/i/003000/003142.png',
	// 	cooldown: 120,
	// },

	// -----
	// Expanded arcana cast from draw slot
	// -----

	// THE_BALANCE_EXPANDED: {
	// 	id: 4407,
	// 	name: 'Expanded Balance',
	// 	icon: 'https://xivapi.com/i/003000/003110.png',
	// 	cooldown: 30,
	// },

	// THE_BOLE_EXPANDED: {
	// 	id: 4408,
	// 	name: 'Expanded Bole',
	// 	icon: 'https://xivapi.com/i/003000/003111.png',
	// 	cooldown: 30,
	// },

	// THE_ARROW_EXPANDED: {
	// 	id: 4409,
	// 	name: 'Expanded Arrow',
	// 	icon: 'https://xivapi.com/i/003000/003112.png',
	// 	cooldown: 30,
	// },

	// THE_SPEAR_EXPANDED: {
	// 	id: 4410,
	// 	name: 'Expanded Spear',
	// 	icon: 'https://xivapi.com/i/003000/003113.png',
	// 	cooldown: 30,
	// },

	// THE_EWER_EXPANDED: {
	// 	id: 4411,
	// 	name: 'Expanded Ewer',
	// 	icon: 'https://xivapi.com/i/003000/003114.png',
	// 	cooldown: 30,
	// },

	// THE_SPIRE_EXPANDED: {
	// 	id: 4412,
	// 	name: 'Expanded Spire',
	// 	icon: 'https://xivapi.com/i/003000/003115.png',
	// 	cooldown: 30,
	// },

	// -----
	// Arcana cast from held slot
	// -----

	// THE_BALANCE_FROM_SPREAD: {
	// 	id: 4413,
	// 	name: 'The Balance (held)',
	// 	icon: 'https://xivapi.com/i/003000/003110.png',
	// 	cooldown: 30,
	// },

	// THE_BOLE_FROM_SPREAD: {
	// 	id: 4414,
	// 	name: 'The Bole (held)',
	// 	icon: 'https://xivapi.com/i/003000/003111.png',
	// 	cooldown: 30,
	// },

	// THE_ARROW_FROM_SPREAD: {
	// 	id: 4415,
	// 	name: 'The Arrow (held)',
	// 	icon: 'https://xivapi.com/i/003000/003112.png',
	// 	cooldown: 30,
	// },

	// THE_SPEAR_FROM_SPREAD: {
	// 	id: 4416,
	// 	name: 'The Spear (held)',
	// 	icon: 'https://xivapi.com/i/003000/003113.png',
	// 	cooldown: 30,
	// },

	// THE_EWER_FROM_SPREAD: {
	// 	id: 4417,
	// 	name: 'The Ewer (held)',
	// 	icon: 'https://xivapi.com/i/003000/003114.png',
	// 	cooldown: 30,
	// },

	// THE_SPIRE_FROM_SPREAD: {
	// 	id: 4418,
	// 	name: 'The Spire (held)',
	// 	icon: 'https://xivapi.com/i/003000/003115.png',
	// 	cooldown: 30,
	// },

	// -----
	// Expanded arcana cast from held slot
	// -----

	// THE_BALANCE_EXPANDED_FROM_SPREAD: {
	// 	id: 4419,
	// 	name: 'Expanded Balance (held)',
	// 	icon: 'https://xivapi.com/i/003000/003110.png',
	// 	cooldown: 30,
	// },

	// THE_BOLE_EXPANDED_FROM_SPREAD: {
	// 	id: 4420,
	// 	name: 'Expanded Bole (held)',
	// 	icon: 'https://xivapi.com/i/003000/003111.png',
	// 	cooldown: 30,
	// },

	// THE_ARROW_EXPANDED_FROM_SPREAD: {
	// 	id: 4421,
	// 	name: 'Expanded Arrow (held)',
	// 	icon: 'https://xivapi.com/i/003000/003112.png',
	// 	cooldown: 30,
	// },

	// THE_SPEAR_EXPANDED_FROM_SPREAD: {
	// 	id: 4422,
	// 	name: 'Expanded Spear (held)',
	// 	icon: 'https://xivapi.com/i/003000/003113.png',
	// 	cooldown: 30,
	// },

	// THE_EWER_EXPANDED_FROM_SPREAD: {
	// 	id: 4423,
	// 	name: 'Expanded Ewer (held)',
	// 	icon: 'https://xivapi.com/i/003000/003114.png',
	// 	cooldown: 30,
	// },

	// THE_SPIRE_EXPANDED_FROM_SPREAD: {
	// 	id: 4424,
	// 	name: 'Expanded Spire (held)',
	// 	icon: 'https://xivapi.com/i/003000/003115.png',
	// 	cooldown: 30,
	// },

	// -----
	// OGCD Arcana removal
	// -----

	// UNDRAW_SPREAD: {
	// 	id: 4646,
	// 	name: 'Undraw Spread',
	// 	icon: 'https://xivapi.com/i/003000/003149.png',
	// 	cooldown: 3,
	// },

	// EMPTY_ROAD: {
	// 	id: 4645,
	// 	name: 'Empty Road',
	// 	icon: 'https://xivapi.com/i/003000/003148.png',
	// 	cooldown: 3,
	// },
=======
		cooldown: 0,
	},

	LADY_OF_CROWNS: {
		id: 7445,
		name: 'Lady Of Crowns',
		icon: 'https://xivapi.com/i/003000/003146.png',
		cooldown: 0,
	},

	LORD_OF_CROWNS: {
		id: 7444,
		name: 'Lord Of Crowns',
		icon: 'https://xivapi.com/i/003000/003147.png',
		cooldown: 0,
	},
>>>>>>> 28a6a8a7

}<|MERGE_RESOLUTION|>--- conflicted
+++ resolved
@@ -87,11 +87,7 @@
 		icon: 'https://xivapi.com/i/003000/003123.png',
 		onGcd: true,
 		castTime: 3,
-<<<<<<< HEAD
-		mpCost: 700,
-=======
 		mpCost: 600,
->>>>>>> 28a6a8a7
 	},
 
 	ESSENTIAL_DIGNITY: {
@@ -142,16 +138,6 @@
 		cooldown: 90,
 	},
 
-<<<<<<< HEAD
-	MINOR_ARCANA: {
-		id: 7443,
-		name: 'Minor Arcana',
-		icon: 'https://xivapi.com/i/003000/003106.png',
-		cooldown: 5,
-	},
-
-=======
->>>>>>> 28a6a8a7
 	CELESTIAL_OPPOSITION: {
 		id: 16553,
 		name: 'Celestial Opposition',
@@ -196,24 +182,7 @@
 		id: 17055,
 		name: 'Play',
 		icon: 'https://xivapi.com/i/003000/003102.png',
-<<<<<<< HEAD
-	},
-
-	ROYAL_ROAD: {
-		id: 3591,
-		name: 'Royal Road',
-		icon: 'https://xivapi.com/i/003000/003103.png',
-		cooldown: 15,
-	},
-
-	SPREAD: {
-		id: 3592,
-		name: 'Spread',
-		icon: 'https://xivapi.com/i/003000/003104.png',
-		cooldown: 30,
-=======
-		cooldown: 0,
->>>>>>> 28a6a8a7
+		cooldown: 0,
 	},
 
 	REDRAW: {
@@ -234,9 +203,6 @@
 		id: 9629,
 		name: 'Undraw',
 		icon: 'https://xivapi.com/i/003000/003108.png',
-<<<<<<< HEAD
-		cooldown: 3,
-=======
 		cooldown: 1,
 	},
 
@@ -245,7 +211,6 @@
 		name: 'Minor Arcana',
 		icon: 'https://xivapi.com/i/003000/003106.png',
 		cooldown: 1,
->>>>>>> 28a6a8a7
 	},
 
 	// ----
@@ -263,10 +228,7 @@
 		id: 16558,
 		name: 'Horoscope Activation',
 		icon: 'https://xivapi.com/i/003000/003551.png',
-<<<<<<< HEAD
-=======
-		cooldown: 0,
->>>>>>> 28a6a8a7
+		cooldown: 0,
 	},
 
 	NEUTRAL_SECT: {
@@ -287,10 +249,7 @@
 		id: 16556,
 		name: 'Celestial Intersection',
 		icon: 'https://xivapi.com/i/003000/003556.png',
-<<<<<<< HEAD
-=======
 		cooldown: 30,
->>>>>>> 28a6a8a7
 	},
 
 	// -----
@@ -336,207 +295,21 @@
 		id: 4406,
 		name: 'The Spire',
 		icon: 'https://xivapi.com/i/003000/003115.png',
-<<<<<<< HEAD
-		cooldown: 30,
+		cooldown: 0,
 	},
 
 	LADY_OF_CROWNS: {
 		id: 7445,
 		name: 'Lady Of Crowns',
 		icon: 'https://xivapi.com/i/003000/003146.png',
-		cooldown: 5,
+		cooldown: 0,
 	},
 
 	LORD_OF_CROWNS: {
 		id: 7444,
 		name: 'Lord Of Crowns',
 		icon: 'https://xivapi.com/i/003000/003147.png',
-		cooldown: 5,
-	},
-
-	// ----
-	// < 5.0
-	// ----
-
-	// CELESTIAL_OPPOSITION_STB: {
-	// 	id: 3616,
-	// 	name: 'Celestial Opposition',
-	// 	icon: 'https://xivapi.com/i/003000/003142.png',
-	// 	cooldown: 120,
-	// },
-
-	// -----
-	// Expanded arcana cast from draw slot
-	// -----
-
-	// THE_BALANCE_EXPANDED: {
-	// 	id: 4407,
-	// 	name: 'Expanded Balance',
-	// 	icon: 'https://xivapi.com/i/003000/003110.png',
-	// 	cooldown: 30,
-	// },
-
-	// THE_BOLE_EXPANDED: {
-	// 	id: 4408,
-	// 	name: 'Expanded Bole',
-	// 	icon: 'https://xivapi.com/i/003000/003111.png',
-	// 	cooldown: 30,
-	// },
-
-	// THE_ARROW_EXPANDED: {
-	// 	id: 4409,
-	// 	name: 'Expanded Arrow',
-	// 	icon: 'https://xivapi.com/i/003000/003112.png',
-	// 	cooldown: 30,
-	// },
-
-	// THE_SPEAR_EXPANDED: {
-	// 	id: 4410,
-	// 	name: 'Expanded Spear',
-	// 	icon: 'https://xivapi.com/i/003000/003113.png',
-	// 	cooldown: 30,
-	// },
-
-	// THE_EWER_EXPANDED: {
-	// 	id: 4411,
-	// 	name: 'Expanded Ewer',
-	// 	icon: 'https://xivapi.com/i/003000/003114.png',
-	// 	cooldown: 30,
-	// },
-
-	// THE_SPIRE_EXPANDED: {
-	// 	id: 4412,
-	// 	name: 'Expanded Spire',
-	// 	icon: 'https://xivapi.com/i/003000/003115.png',
-	// 	cooldown: 30,
-	// },
-
-	// -----
-	// Arcana cast from held slot
-	// -----
-
-	// THE_BALANCE_FROM_SPREAD: {
-	// 	id: 4413,
-	// 	name: 'The Balance (held)',
-	// 	icon: 'https://xivapi.com/i/003000/003110.png',
-	// 	cooldown: 30,
-	// },
-
-	// THE_BOLE_FROM_SPREAD: {
-	// 	id: 4414,
-	// 	name: 'The Bole (held)',
-	// 	icon: 'https://xivapi.com/i/003000/003111.png',
-	// 	cooldown: 30,
-	// },
-
-	// THE_ARROW_FROM_SPREAD: {
-	// 	id: 4415,
-	// 	name: 'The Arrow (held)',
-	// 	icon: 'https://xivapi.com/i/003000/003112.png',
-	// 	cooldown: 30,
-	// },
-
-	// THE_SPEAR_FROM_SPREAD: {
-	// 	id: 4416,
-	// 	name: 'The Spear (held)',
-	// 	icon: 'https://xivapi.com/i/003000/003113.png',
-	// 	cooldown: 30,
-	// },
-
-	// THE_EWER_FROM_SPREAD: {
-	// 	id: 4417,
-	// 	name: 'The Ewer (held)',
-	// 	icon: 'https://xivapi.com/i/003000/003114.png',
-	// 	cooldown: 30,
-	// },
-
-	// THE_SPIRE_FROM_SPREAD: {
-	// 	id: 4418,
-	// 	name: 'The Spire (held)',
-	// 	icon: 'https://xivapi.com/i/003000/003115.png',
-	// 	cooldown: 30,
-	// },
-
-	// -----
-	// Expanded arcana cast from held slot
-	// -----
-
-	// THE_BALANCE_EXPANDED_FROM_SPREAD: {
-	// 	id: 4419,
-	// 	name: 'Expanded Balance (held)',
-	// 	icon: 'https://xivapi.com/i/003000/003110.png',
-	// 	cooldown: 30,
-	// },
-
-	// THE_BOLE_EXPANDED_FROM_SPREAD: {
-	// 	id: 4420,
-	// 	name: 'Expanded Bole (held)',
-	// 	icon: 'https://xivapi.com/i/003000/003111.png',
-	// 	cooldown: 30,
-	// },
-
-	// THE_ARROW_EXPANDED_FROM_SPREAD: {
-	// 	id: 4421,
-	// 	name: 'Expanded Arrow (held)',
-	// 	icon: 'https://xivapi.com/i/003000/003112.png',
-	// 	cooldown: 30,
-	// },
-
-	// THE_SPEAR_EXPANDED_FROM_SPREAD: {
-	// 	id: 4422,
-	// 	name: 'Expanded Spear (held)',
-	// 	icon: 'https://xivapi.com/i/003000/003113.png',
-	// 	cooldown: 30,
-	// },
-
-	// THE_EWER_EXPANDED_FROM_SPREAD: {
-	// 	id: 4423,
-	// 	name: 'Expanded Ewer (held)',
-	// 	icon: 'https://xivapi.com/i/003000/003114.png',
-	// 	cooldown: 30,
-	// },
-
-	// THE_SPIRE_EXPANDED_FROM_SPREAD: {
-	// 	id: 4424,
-	// 	name: 'Expanded Spire (held)',
-	// 	icon: 'https://xivapi.com/i/003000/003115.png',
-	// 	cooldown: 30,
-	// },
-
-	// -----
-	// OGCD Arcana removal
-	// -----
-
-	// UNDRAW_SPREAD: {
-	// 	id: 4646,
-	// 	name: 'Undraw Spread',
-	// 	icon: 'https://xivapi.com/i/003000/003149.png',
-	// 	cooldown: 3,
-	// },
-
-	// EMPTY_ROAD: {
-	// 	id: 4645,
-	// 	name: 'Empty Road',
-	// 	icon: 'https://xivapi.com/i/003000/003148.png',
-	// 	cooldown: 3,
-	// },
-=======
-		cooldown: 0,
-	},
-
-	LADY_OF_CROWNS: {
-		id: 7445,
-		name: 'Lady Of Crowns',
-		icon: 'https://xivapi.com/i/003000/003146.png',
-		cooldown: 0,
-	},
-
-	LORD_OF_CROWNS: {
-		id: 7444,
-		name: 'Lord Of Crowns',
-		icon: 'https://xivapi.com/i/003000/003147.png',
-		cooldown: 0,
-	},
->>>>>>> 28a6a8a7
+		cooldown: 0,
+	},
 
 }