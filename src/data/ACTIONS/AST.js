--- conflicted
+++ resolved
@@ -1,5 +1,20 @@
-<<<<<<< HEAD
 export default {
+	BENEFIC: {
+		id: 3594,
+		name: 'Benefic',
+		icon: 'https://secure.xivdb.com/img/game/003000/003126.png',
+		onGcd: true,
+		castTime: 2,
+	},
+
+	BENFIC_II: {
+		id: 3610,
+		name: 'Benefic II',
+		icon: 'https://secure.xivdb.com/img/game/003000/003128.png',
+		onGcd: true,
+		castTime: 2,
+	},
+
 	ASCEND: {
 		id: 3603,
 		name: 'Ascend',
@@ -20,402 +35,6 @@
 		name: 'Malefic III',
 		icon: 'https://secure.xivdb.com/img/game/003000/003145.png',
 		onGcd: true,
-		castTime: 1.5
-	},
-
-	COMBUST_II: {
-		id: 3608,
-		name: 'Combust II',
-		icon: 'https://secure.xivdb.com/img/game/003000/003125.png',
-		onGcd: true,
-		castTime: 0
-	},
-
-	GRAVITY: {
-		id: 3615,
-		name: 'Gravity',
-		icon: 'https://secure.xivdb.com/img/game/003000/003123.png',
-		onGcd: true,
-		castTime: 3,
-	},
-
-	ESSENTIAL_DIGNITY: {
-		id: 3614,
-		name: 'Essential Dignity',
-		icon: 'https://secure.xivdb.com/img/game/003000/003141.png',
-		cooldown: 40
-	},
-
-	ASPECTED_HELIOS: {
-		id: 3601,
-		name: 'Aspected Helios',
-		icon: 'https://secure.xivdb.com/img/game/003000/003130.png',
-		onGcd: true,
-		castTime: 2.5,
-	},
-
-	ASPECTED_BENEFIC: {
-		id: 3595,
-		name: 'Aspected Benefic',
-		icon: 'https://secure.xivdb.com/img/game/003000/003127.png',
-		onGcd: true,
-		castTime: 0
-	},
-
-	HELIOS: {
-		id: 3600,
-		name: 'Helios',
-		icon: 'https://secure.xivdb.com/img/game/003000/003129.png',
-		onGcd: true,
-		castTime: 2.5,
-	},
-
-	SYNASTRY: {
-		id: 3612,
-		name: 'Synastry',
-		icon: 'https://secure.xivdb.com/img/game/003000/003139.png',
-		cooldown: 90
-	},
-
-	COLLECTIVE_UNCONSCIOUS: {
-		id: 3613,
-		name: 'Collective Unconscious',
-		icon: 'https://secure.xivdb.com/img/game/003000/003140.png',
-		cooldown: 90
-	},
-	
-	MINOR_ARCANA: {
-		id: 7443,
-		name: 'Minor Arcana',
-		icon: 'https://secure.xivdb.com/img/game/003000/003106.png',
-		cooldown: 5
-	},
-
-	LADY_CROWNS: {
-		id: 7445,
-		name: 'Lady Of Crowns',
-		icon: 'https://secure.xivdb.com/img/game/003000/003146.png',
-		cooldown: 5
-	},
-
-	LORD_CROWNS: {
-		id: 7444,
-		name: 'Lord Of Crowns',
-		icon: 'https://secure.xivdb.com/img/game/003000/003147.png',
-		cooldown: 5
-	},
-
-	CELESTIAL_OPPOSITION: {
-		id: 3616,
-		name: 'Celestial Opposition',
-		icon: 'https://secure.xivdb.com/img/game/003000/003142.png',
-		cooldown: 120
-	},
-
-	TIME_DILATION: {
-		id: 3611,
-		name: 'Time Dilation',
-		icon: 'https://secure.xivdb.com/img/game/003000/003138.png',
-		cooldown: 90
-	},
-
-	EARTHLY_STAR: {
-		id: 7439,
-		name: 'Earthly Star',
-		icon: 'https://secure.xivdb.com/img/game/003000/003143.png',
-		cooldown: 60
-	},
-	
-	STELLAR_DETONATION: {
-		id: 8324,
-		name: 'Stellar Detonation',
-		icon: 'https://secure.xivdb.com/img/game/003000/003144.png',
-	}, 
-
-	DRAW: {
-		id: 3590,
-		name: 'Draw',
-		icon: 'https://secure.xivdb.com/img/game/003000/003101.png',
-		cooldown: 30
-	},
-
-	ROYAL_ROAD: {
-		id: 3591,
-		name: 'Royal Road',
-		icon: 'https://secure.xivdb.com/img/game/003000/003103.png',
-		cooldown: 15
-	},
-
-	SPREAD: {
-		id: 3592,
-		name: 'Spread',
-		icon: 'https://secure.xivdb.com/img/game/003000/003104.png',
-		cooldown: 30
-	},
-
-	REDRAW: {
-		id: 3593,
-		name: 'Redraw',
-		icon: 'https://secure.xivdb.com/img/game/003000/003105.png',
-		cooldown: 30
-	},
-
-	SLEEVE_DRAW: {
-		id: 7448,
-		name: 'Sleeve Draw',
-		icon: 'https://secure.xivdb.com/img/game/003000/003107.png',
-		cooldown: 120
-	},
-
-	// -----
-	// Arcana cast from draw slot
-	// -----
-
-	THE_BALANCE: {
-		id: 4401,
-		name: 'The Balance',
-		icon: 'https://secure.xivdb.com/img/game/003000/003110.png',
-		cooldown: 30
-	},
-
-	THE_BOLE: {
-		id: 4402,
-		name: 'The Bole',
-		icon: 'https://secure.xivdb.com/img/game/003000/003111.png',
-		cooldown: 30
-	},
-
-	THE_ARROW: {
-		id: 4403,
-		name: 'The Arrow',
-		icon: 'https://secure.xivdb.com/img/game/003000/003112.png',
-		cooldown: 30
-	},
-
-	THE_SPEAR: {
-		id: 4404,
-		name: 'The Spear',
-		icon: 'https://secure.xivdb.com/img/game/003000/003113.png',
-		cooldown: 30
-	},
-
-	THE_EWER: {
-		id: 4405,
-		name: 'The Ewer',
-		icon: 'https://secure.xivdb.com/img/game/003000/003114.png',
-		cooldown: 30
-	},
-
-	THE_SPIRE: {
-		id: 4406,
-		name: 'The Spire',
-		icon: 'https://secure.xivdb.com/img/game/003000/003115.png',
-		cooldown: 30
-	},
-
-	// -----
-	// Expanded arcana cast from draw slot
-	// -----
-
-	THE_BALANCE_EXPANDED: {
-		id: 4407,
-		name: 'Expanded Balance',
-		icon: 'https://secure.xivdb.com/img/game/003000/003110.png',
-		cooldown: 30
-	},
-
-	THE_BOLE_EXPANDED: {
-		id: 4408,
-		name: 'Expanded Bole',
-		icon: 'https://secure.xivdb.com/img/game/003000/003111.png',
-		cooldown: 30
-	},
-
-	THE_ARROW_EXPANDED: {
-		id: 4409,
-		name: 'Expanded Arrow',
-		icon: 'https://secure.xivdb.com/img/game/003000/003112.png',
-		cooldown: 30
-	},
-
-	THE_SPEAR_EXPANDED: {
-		id: 4410,
-		name: 'Expanded Spear',
-		icon: 'https://secure.xivdb.com/img/game/003000/003113.png',
-		cooldown: 30
-	},
-
-	THE_EWER_EXPANDED: {
-		id: 4411,
-		name: 'Expanded Ewer',
-		icon: 'https://secure.xivdb.com/img/game/003000/003114.png',
-		cooldown: 30
-	},
-
-	THE_SPIRE_EXPANDED: {
-		id: 4412,
-		name: 'Expanded Spire',
-		icon: 'https://secure.xivdb.com/img/game/003000/003115.png',
-		cooldown: 30
-	},
-
-	// -----
-	// Arcana cast from held slot
-	// -----
-
-	THE_BALANCE_FROM_SPREAD: {
-		id: 4413,
-		name: 'The Balance (held)',
-		icon: 'https://secure.xivdb.com/img/game/003000/003110.png',
-		cooldown: 30
-	},
-
-	THE_BOLE_FROM_SPREAD: {
-		id: 4414,
-		name: 'The Bole (held)',
-		icon: 'https://secure.xivdb.com/img/game/003000/003111.png',
-		cooldown: 30
-	},
-
-	THE_ARROW_FROM_SPREAD: {
-		id: 4415,
-		name: 'The Arrow (held)',
-		icon: 'https://secure.xivdb.com/img/game/003000/003112.png',
-		cooldown: 30
-	},
-
-	THE_SPEAR_FROM_SPREAD: {
-		id: 4416,
-		name: 'The Spear (held)',
-		icon: 'https://secure.xivdb.com/img/game/003000/003113.png',
-		cooldown: 30
-	},
-
-	THE_EWER_FROM_SPREAD: {
-		id: 4417,
-		name: 'The Ewer (held)',
-		icon: 'https://secure.xivdb.com/img/game/003000/003114.png',
-		cooldown: 30
-	},
-
-	THE_SPIRE_FROM_SPREAD: {
-		id: 4418,
-		name: 'The Spire (held)',
-		icon: 'https://secure.xivdb.com/img/game/003000/003115.png',
-		cooldown: 30
-	},
-
-	// -----
-	// Expanded arcana cast from held slot
-	// -----
-
-	THE_BALANCE_EXPANDED_FROM_SPREAD: {
-		id: 4419,
-		name: 'Expanded Balance (held)',
-		icon: 'https://secure.xivdb.com/img/game/003000/003110.png',
-		cooldown: 30
-	},
-
-	THE_BOLE_EXPANDED_FROM_SPREAD: {
-		id: 4420,
-		name: 'Expanded Bole (held)',
-		icon: 'https://secure.xivdb.com/img/game/003000/003111.png',
-		cooldown: 30
-	},
-
-	THE_ARROW_EXPANDED_FROM_SPREAD: {
-		id: 4421,
-		name: 'Expanded Arrow (held)',
-		icon: 'https://secure.xivdb.com/img/game/003000/003112.png',
-		cooldown: 30
-	},
-
-	THE_SPEAR_EXPANDED_FROM_SPREAD: {
-		id: 4422,
-		name: 'Expanded Spear (held)',
-		icon: 'https://secure.xivdb.com/img/game/003000/003113.png',
-		cooldown: 30
-	},
-
-	THE_EWER_EXPANDED_FROM_SPREAD: {
-		id: 4423,
-		name: 'Expanded Ewer (held)',
-		icon: 'https://secure.xivdb.com/img/game/003000/003114.png',
-		cooldown: 30
-	},
-
-	THE_SPIRE_EXPANDED_FROM_SPREAD: {
-		id: 4424,
-		name: 'Expanded Spire (held)',
-		icon: 'https://secure.xivdb.com/img/game/003000/003115.png',
-		cooldown: 30
-	},
-
-
-	// -----
-	// OGCD Arcana removal
-	// -----
-
-	
-	UNDRAW_SPREAD: {
-		id: 4646,
-		name: 'Undraw Spread',
-		icon: 'https://secure.xivdb.com/img/game/003000/003149.png',
-		cooldown: 3
-	},
-
-	EMPTY_ROAD: {
-		id: 4645,
-		name: 'Empty Road',
-		icon: 'https://secure.xivdb.com/img/game/003000/003148.png',
-		cooldown: 3
-	},
-
-	UNDRAW: {
-		id: 9629,
-		name: 'Undraw',
-		icon: 'https://secure.xivdb.com/img/game/003000/003108.png',
-		cooldown: 3
-	},
-}
-=======
-export default {
-	BENEFIC: {
-		id: 3594,
-		name: 'Benefic',
-		icon: 'https://secure.xivdb.com/img/game/003000/003126.png',
-		onGcd: true,
-		castTime: 2,
-	},
-
-	BENFIC_II: {
-		id: 3610,
-		name: 'Benefic II',
-		icon: 'https://secure.xivdb.com/img/game/003000/003128.png',
-		onGcd: true,
-		castTime: 2,
-	},
-
-	ASCEND: {
-		id: 3603,
-		name: 'Ascend',
-		icon: 'https://secure.xivdb.com/img/game/003000/003132.png',
-		onGcd: true,
-		castTime: 8,
-	},
-
-	LIGHTSPEED: {
-		id: 3606,
-		name: 'Lightspeed',
-		icon: 'https://secure.xivdb.com/img/game/003000/003135.png',
-		cooldown: 120,
-	},
-
-	MALEFIC_III: {
-		id: 7442,
-		name: 'Malefic III',
-		icon: 'https://secure.xivdb.com/img/game/003000/003145.png',
-		onGcd: true,
 		castTime: 1.5,
 	},
 
@@ -773,5 +392,4 @@
 		icon: 'https://secure.xivdb.com/img/game/003000/003108.png',
 		cooldown: 3,
 	},
-}
->>>>>>> fabd0a36
+}