--- conflicted
+++ resolved
@@ -8,13 +8,10 @@
 import WHM from './WHM'
 import SCH from './SCH'
 import SMN from './SMN'
-<<<<<<< HEAD
 import BLM from './BLM'
-=======
 import RDM from './RDM'
 import MRD from './MRD'
 import WAR from './WAR'
->>>>>>> dd0bf911
 
 const ACTIONS = {
 	...SHARED,
@@ -30,13 +27,9 @@
 	...WHM,
 	...SCH,
 
-<<<<<<< HEAD
 	...BLM,
-	...SMN
-=======
 	...SMN,
 	...RDM,
->>>>>>> dd0bf911
 }
 
 addExtraIndex(ACTIONS, 'id')
