import {addExtraIndex} from 'utilities'
import _ from 'lodash'

import SHARED from './SHARED'
import ROLE from './ROLE'
import DUTY from './DUTY'
import ITEMS from './ITEMS'
import ACN from './ACN'
import WHM from './WHM'
import SCH from './SCH'
import AST from './AST'
import ROG from './ROG'
import NIN from './NIN'
import PGL from './PGL'
import MNK from './MNK'
import SMN from './SMN'
import BLM from './BLM'
import RDM from './RDM'
import MRD from './MRD'
import WAR from './WAR'
import PLD from './PLD'
import ARC from './ARC'
import BRD from './BRD'
import SAM from './SAM'
<<<<<<< HEAD
import DRK from './DRK'
=======
import MCH from './MCH'
>>>>>>> e6ae852d

const ACTIONS = {
	...SHARED,
	...ROLE,
	...DUTY,
	...ITEMS,

	...ROG,
	...ARC,
	...ACN,
	...MRD,
	...PGL,

	...PLD,
	...WAR,
	...DRK,

	...WHM,
	...SCH,
	...AST,

	...MNK,
	...NIN,
	...SAM,

	...BRD,
	...MCH,

	...BLM,
	...SMN,
	...RDM,
}

export const COOLDOWN_GROUPS = _.groupBy(ACTIONS, 'cooldownGroup')

addExtraIndex(ACTIONS, 'id')

export default ACTIONS

// TODO: warn when falling back?
// TODO: Return object (w/ caching?) with utility functions a-la wowa's Ability?
export const getAction = id => ACTIONS[id] || {}<|MERGE_RESOLUTION|>--- conflicted
+++ resolved
@@ -22,11 +22,8 @@
 import ARC from './ARC'
 import BRD from './BRD'
 import SAM from './SAM'
-<<<<<<< HEAD
 import DRK from './DRK'
-=======
 import MCH from './MCH'
->>>>>>> e6ae852d
 
 const ACTIONS = {
 	...SHARED,
