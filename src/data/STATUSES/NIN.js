--- conflicted
+++ resolved
@@ -5,16 +5,15 @@
 		icon: 'https://secure.xivdb.com/img/game/015000/015020.png',
 	},
 
-<<<<<<< HEAD
+	DUALITY: {
+		id: 790,
+		name: 'Duality',
+		icon: 'https://secure.xivdb.com/img/game/012000/012910.png',
+	},
+
 	SHADOW_FANG: {
 		id: 508,
 		name: 'Shadow Fang',
 		icon: 'https://secure.xivdb.com/img/game/010000/010612.png',
-=======
-	DUALITY: {
-		id: 790,
-		name: 'Duality',
-		icon: 'https://secure.xivdb.com/img/game/012000/012910.png',
->>>>>>> 37cb3376
 	},
 }