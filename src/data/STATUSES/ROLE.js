--- conflicted
+++ resolved
@@ -40,9 +40,5 @@
 		id: 185,
 		name: 'Eye For An Eye',
 		icon: 'https://xivapi.com/i/013000/013918.png',
-<<<<<<< HEAD
-	},
-=======
 	}
->>>>>>> 67e5bef6
 }