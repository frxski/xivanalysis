<<<<<<< HEAD

export default {

	COMBUST_II: {
		id: 843,
		name: 'Combust II',
		icon: 'https://secure.xivdb.com/img/game/013000/013214.png',
	},

	ASPECTED_BENEFIC: {
		id: 835,
		name: 'Aspected Benefic',
		icon: 'https://secure.xivdb.com/img/game/013000/013215.png'
	},

	ASPECTED_HELIOS: {
		id: 836,
		name: 'Aspected Helios',
		icon: 'https://secure.xivdb.com/img/game/013000/013216.png'
	},

	NOCTURNAL_FIELD: {
		id: 837,
		name: 'Nocturnal Field',
		icon: 'https://secure.xivdb.com/img/game/013000/013217.png'
	},

	WHEEL_OF_FORTUNE: {
		id: 956,
		name: 'Wheel Of Fortune',
		icon: 'https://secure.xivdb.com/img/game/013000/013225.png'
	},

	ENHANCED_ROYAL_ROAD: {
		id: 816,
		name: 'Enhanced Royal Road',
		icon: 'https://secure.xivdb.com/img/game/013000/013210.png',
	},

	EXPANDED_ROYAL_ROAD: {
		id: 817,
		name: 'Expanded Royal Road',
		icon: 'https://secure.xivdb.com/img/game/013000/013211.png',
	},

	EXTENDED_ROYAL_ROAD: {
		id: 818,
		name: 'Extended Royal Road',
		icon: 'https://secure.xivdb.com/img/game/013000/013212.png',
	},

	// -----
	// Card buffs
	// -----

	THE_BALANCE: {
		id: 829,
		name: 'The Balance',
		icon: 'https://secure.xivdb.com/img/game/013000/013204.png',
	},

	THE_BOLE: {
		id: 830,
		name: 'The Bole',
		icon: 'https://secure.xivdb.com/img/game/013000/013205.png',
	},

	THE_ARROW: {
		id: 831,
		name: 'The Arrow',
		icon: 'https://secure.xivdb.com/img/game/013000/013206.png',
	},

	THE_SPEAR: {
		id: 832,
		name: 'The Spear',
		icon: 'https://secure.xivdb.com/img/game/013000/013207.png',
	},

	THE_EWER: {
		id: 833,
		name: 'The Ewer',
		icon: 'https://secure.xivdb.com/img/game/013000/013208.png',
	},

	THE_SPIRE: {
		id: 834,
		name: 'The Spire',
		icon: 'https://secure.xivdb.com/img/game/013000/013209.png',
	},

	// -----
	// Cards drawn
	// -----

	BALANCE_DRAWN: {
		id: 913,
		name: 'Balance Drawn',
		icon: 'https://secure.xivdb.com/img/game/013000/013229.png',
	},

	BOLE_DRAWN: {
		id: 914,
		name: 'Bole Drawn',
		icon: 'https://secure.xivdb.com/img/game/013000/013230.png',
	},

	ARROW_DRAWN: {
		id: 915,
		name: 'Arrow Drawn',
		icon: 'https://secure.xivdb.com/img/game/013000/013231.png',
	},

	SPEAR_DRAWN: {
		id: 916,
		name: 'Spear Drawn',
		icon: 'https://secure.xivdb.com/img/game/013000/013232.png',
	},

	EWER_DRAWN: {
		id: 917,
		name: 'Ewer Drawn',
		icon: 'https://secure.xivdb.com/img/game/013000/013233.png',
	},

	SPIRE_DRAWN: {
		id: 918,
		name: 'Spire Drawn',
		icon: 'https://secure.xivdb.com/img/game/013000/013234.png',
	},

	// -----
	// Cards spread
	// -----

	BALANCE_HELD: {
		id: 920,
		name: 'Balance Held',
		icon: 'https://secure.xivdb.com/img/game/013000/013235.png',
	},

	BOLE_HELD: {
		id: 921,
		name: 'Bole Held',
		icon: 'https://secure.xivdb.com/img/game/013000/013236.png',
	},

	ARROW_HELD: {
		id: 922,
		name: 'Arrow Held',
		icon: 'https://secure.xivdb.com/img/game/013000/013237.png',
	},

	SPEAR_HELD: {
		id: 923,
		name: 'Spear Held',
		icon: 'https://secure.xivdb.com/img/game/013000/013238.png',
	},

	EWER_HELD: {
		id: 924,
		name: 'Ewer Held',
		icon: 'https://secure.xivdb.com/img/game/013000/013239.png',
	},

	SPIRE_HELD: {
		id: 925,
		name: 'Spire Held',
		icon: 'https://secure.xivdb.com/img/game/013000/013240.png',
	},

	EARTHLY_DOMINANCE: {
		id: 1224,
		name: 'Earthly Dominance',
		icon: 'https://secure.xivdb.com/img/game/013000/013241.png',
	},

	GIANT_DOMINANCE: {
		id: 1248,
		name: 'Giant Dominance',
		icon: 'https://secure.xivdb.com/img/game/013000/013242.png',
	},
}
=======

export default {

	COMBUST_II: {
		id: 843,
		name: 'Combust II',
		icon: 'https://secure.xivdb.com/img/game/013000/013214.png',
	},

	ASPECTED_BENEFIC: {
		id: 835,
		name: 'Aspected Benefic',
		icon: 'https://secure.xivdb.com/img/game/013000/013215.png',
	},

	ASPECTED_HELIOS: {
		id: 836,
		name: 'Aspected Helios',
		icon: 'https://secure.xivdb.com/img/game/013000/013216.png',
	},

	NOCTURNAL_FIELD: {
		id: 837,
		name: 'Nocturnal Field',
		icon: 'https://secure.xivdb.com/img/game/013000/013217.png',
	},

	WHEEL_OF_FORTUNE: {
		id: 956,
		name: 'Wheel Of Fortune',
		icon: 'https://secure.xivdb.com/img/game/013000/013225.png',
	},

	ENHANCED_BENEFIC_II: {
		id: 815,
		name: 'Enhanced Benefic II',
		icon: 'https://secure.xivdb.com/img/game/013000/013228.png',
	},

	LIGHTSPEED: {
		id: 841,
		name: 'Lightspeed',
		icon: 'https://secure.xivdb.com/img/game/013000/013220.png',
	},

	SYNASTRY_SELF: {
		id: 845,
		name: 'Synastry (self)',
		icon: 'https://secure.xivdb.com/img/game/013000/013223.png',
	},

	SYNASTRY: {
		id: 846,
		name: 'Synastry',
		icon: 'https://secure.xivdb.com/img/game/013000/013224.png',
	},

	COLLECTIVE_UNCONSCIOUS: {
		id: 849,
		name: 'Collective Unconscious',
		icon: 'https://secure.xivdb.com/img/game/013000/013226.png',
	},

	ENHANCED_ROYAL_ROAD: {
		id: 816,
		name: 'Enhanced Royal Road',
		icon: 'https://secure.xivdb.com/img/game/013000/013210.png',
	},

	EXPANDED_ROYAL_ROAD: {
		id: 817,
		name: 'Expanded Royal Road',
		icon: 'https://secure.xivdb.com/img/game/013000/013211.png',
	},

	EXTENDED_ROYAL_ROAD: {
		id: 818,
		name: 'Extended Royal Road',
		icon: 'https://secure.xivdb.com/img/game/013000/013212.png',
	},

	// -----
	// Card buffs
	// -----

	THE_BALANCE: {
		id: 829,
		name: 'The Balance',
		icon: 'https://secure.xivdb.com/img/game/013000/013204.png',
	},

	THE_BOLE: {
		id: 830,
		name: 'The Bole',
		icon: 'https://secure.xivdb.com/img/game/013000/013205.png',
	},

	THE_ARROW: {
		id: 831,
		name: 'The Arrow',
		icon: 'https://secure.xivdb.com/img/game/013000/013206.png',
	},

	THE_SPEAR: {
		id: 832,
		name: 'The Spear',
		icon: 'https://secure.xivdb.com/img/game/013000/013207.png',
	},

	THE_EWER: {
		id: 833,
		name: 'The Ewer',
		icon: 'https://secure.xivdb.com/img/game/013000/013208.png',
	},

	THE_SPIRE: {
		id: 834,
		name: 'The Spire',
		icon: 'https://secure.xivdb.com/img/game/013000/013209.png',
	},

	// -----
	// Cards drawn
	// -----

	BALANCE_DRAWN: {
		id: 913,
		name: 'Balance Drawn',
		icon: 'https://secure.xivdb.com/img/game/013000/013229.png',
	},

	BOLE_DRAWN: {
		id: 914,
		name: 'Bole Drawn',
		icon: 'https://secure.xivdb.com/img/game/013000/013230.png',
	},

	ARROW_DRAWN: {
		id: 915,
		name: 'Arrow Drawn',
		icon: 'https://secure.xivdb.com/img/game/013000/013231.png',
	},

	SPEAR_DRAWN: {
		id: 916,
		name: 'Spear Drawn',
		icon: 'https://secure.xivdb.com/img/game/013000/013232.png',
	},

	EWER_DRAWN: {
		id: 917,
		name: 'Ewer Drawn',
		icon: 'https://secure.xivdb.com/img/game/013000/013233.png',
	},

	SPIRE_DRAWN: {
		id: 918,
		name: 'Spire Drawn',
		icon: 'https://secure.xivdb.com/img/game/013000/013234.png',
	},

	// -----
	// Cards spread
	// -----

	BALANCE_HELD: {
		id: 920,
		name: 'Balance Held',
		icon: 'https://secure.xivdb.com/img/game/013000/013235.png',
	},

	BOLE_HELD: {
		id: 921,
		name: 'Bole Held',
		icon: 'https://secure.xivdb.com/img/game/013000/013236.png',
	},

	ARROW_HELD: {
		id: 922,
		name: 'Arrow Held',
		icon: 'https://secure.xivdb.com/img/game/013000/013237.png',
	},

	SPEAR_HELD: {
		id: 923,
		name: 'Spear Held',
		icon: 'https://secure.xivdb.com/img/game/013000/013238.png',
	},

	EWER_HELD: {
		id: 924,
		name: 'Ewer Held',
		icon: 'https://secure.xivdb.com/img/game/013000/013239.png',
	},

	SPIRE_HELD: {
		id: 925,
		name: 'Spire Held',
		icon: 'https://secure.xivdb.com/img/game/013000/013240.png',
	},

	EARTHLY_DOMINANCE: {
		id: 1224,
		name: 'Earthly Dominance',
		icon: 'https://secure.xivdb.com/img/game/013000/013241.png',
	},

	GIANT_DOMINANCE: {
		id: 1248,
		name: 'Giant Dominance',
		icon: 'https://secure.xivdb.com/img/game/013000/013242.png',
	},
}
>>>>>>> fabd0a36
<|MERGE_RESOLUTION|>--- conflicted
+++ resolved
@@ -1,4 +1,3 @@
-<<<<<<< HEAD
 
 export default {
 
@@ -11,25 +10,55 @@
 	ASPECTED_BENEFIC: {
 		id: 835,
 		name: 'Aspected Benefic',
-		icon: 'https://secure.xivdb.com/img/game/013000/013215.png'
+		icon: 'https://secure.xivdb.com/img/game/013000/013215.png',
 	},
 
 	ASPECTED_HELIOS: {
 		id: 836,
 		name: 'Aspected Helios',
-		icon: 'https://secure.xivdb.com/img/game/013000/013216.png'
+		icon: 'https://secure.xivdb.com/img/game/013000/013216.png',
 	},
 
 	NOCTURNAL_FIELD: {
 		id: 837,
 		name: 'Nocturnal Field',
-		icon: 'https://secure.xivdb.com/img/game/013000/013217.png'
+		icon: 'https://secure.xivdb.com/img/game/013000/013217.png',
 	},
 
 	WHEEL_OF_FORTUNE: {
 		id: 956,
 		name: 'Wheel Of Fortune',
-		icon: 'https://secure.xivdb.com/img/game/013000/013225.png'
+		icon: 'https://secure.xivdb.com/img/game/013000/013225.png',
+	},
+
+	ENHANCED_BENEFIC_II: {
+		id: 815,
+		name: 'Enhanced Benefic II',
+		icon: 'https://secure.xivdb.com/img/game/013000/013228.png',
+	},
+
+	LIGHTSPEED: {
+		id: 841,
+		name: 'Lightspeed',
+		icon: 'https://secure.xivdb.com/img/game/013000/013220.png',
+	},
+
+	SYNASTRY_SELF: {
+		id: 845,
+		name: 'Synastry (self)',
+		icon: 'https://secure.xivdb.com/img/game/013000/013223.png',
+	},
+
+	SYNASTRY: {
+		id: 846,
+		name: 'Synastry',
+		icon: 'https://secure.xivdb.com/img/game/013000/013224.png',
+	},
+
+	COLLECTIVE_UNCONSCIOUS: {
+		id: 849,
+		name: 'Collective Unconscious',
+		icon: 'https://secure.xivdb.com/img/game/013000/013226.png',
 	},
 
 	ENHANCED_ROYAL_ROAD: {
@@ -181,219 +210,4 @@
 		name: 'Giant Dominance',
 		icon: 'https://secure.xivdb.com/img/game/013000/013242.png',
 	},
-}
-=======
-
-export default {
-
-	COMBUST_II: {
-		id: 843,
-		name: 'Combust II',
-		icon: 'https://secure.xivdb.com/img/game/013000/013214.png',
-	},
-
-	ASPECTED_BENEFIC: {
-		id: 835,
-		name: 'Aspected Benefic',
-		icon: 'https://secure.xivdb.com/img/game/013000/013215.png',
-	},
-
-	ASPECTED_HELIOS: {
-		id: 836,
-		name: 'Aspected Helios',
-		icon: 'https://secure.xivdb.com/img/game/013000/013216.png',
-	},
-
-	NOCTURNAL_FIELD: {
-		id: 837,
-		name: 'Nocturnal Field',
-		icon: 'https://secure.xivdb.com/img/game/013000/013217.png',
-	},
-
-	WHEEL_OF_FORTUNE: {
-		id: 956,
-		name: 'Wheel Of Fortune',
-		icon: 'https://secure.xivdb.com/img/game/013000/013225.png',
-	},
-
-	ENHANCED_BENEFIC_II: {
-		id: 815,
-		name: 'Enhanced Benefic II',
-		icon: 'https://secure.xivdb.com/img/game/013000/013228.png',
-	},
-
-	LIGHTSPEED: {
-		id: 841,
-		name: 'Lightspeed',
-		icon: 'https://secure.xivdb.com/img/game/013000/013220.png',
-	},
-
-	SYNASTRY_SELF: {
-		id: 845,
-		name: 'Synastry (self)',
-		icon: 'https://secure.xivdb.com/img/game/013000/013223.png',
-	},
-
-	SYNASTRY: {
-		id: 846,
-		name: 'Synastry',
-		icon: 'https://secure.xivdb.com/img/game/013000/013224.png',
-	},
-
-	COLLECTIVE_UNCONSCIOUS: {
-		id: 849,
-		name: 'Collective Unconscious',
-		icon: 'https://secure.xivdb.com/img/game/013000/013226.png',
-	},
-
-	ENHANCED_ROYAL_ROAD: {
-		id: 816,
-		name: 'Enhanced Royal Road',
-		icon: 'https://secure.xivdb.com/img/game/013000/013210.png',
-	},
-
-	EXPANDED_ROYAL_ROAD: {
-		id: 817,
-		name: 'Expanded Royal Road',
-		icon: 'https://secure.xivdb.com/img/game/013000/013211.png',
-	},
-
-	EXTENDED_ROYAL_ROAD: {
-		id: 818,
-		name: 'Extended Royal Road',
-		icon: 'https://secure.xivdb.com/img/game/013000/013212.png',
-	},
-
-	// -----
-	// Card buffs
-	// -----
-
-	THE_BALANCE: {
-		id: 829,
-		name: 'The Balance',
-		icon: 'https://secure.xivdb.com/img/game/013000/013204.png',
-	},
-
-	THE_BOLE: {
-		id: 830,
-		name: 'The Bole',
-		icon: 'https://secure.xivdb.com/img/game/013000/013205.png',
-	},
-
-	THE_ARROW: {
-		id: 831,
-		name: 'The Arrow',
-		icon: 'https://secure.xivdb.com/img/game/013000/013206.png',
-	},
-
-	THE_SPEAR: {
-		id: 832,
-		name: 'The Spear',
-		icon: 'https://secure.xivdb.com/img/game/013000/013207.png',
-	},
-
-	THE_EWER: {
-		id: 833,
-		name: 'The Ewer',
-		icon: 'https://secure.xivdb.com/img/game/013000/013208.png',
-	},
-
-	THE_SPIRE: {
-		id: 834,
-		name: 'The Spire',
-		icon: 'https://secure.xivdb.com/img/game/013000/013209.png',
-	},
-
-	// -----
-	// Cards drawn
-	// -----
-
-	BALANCE_DRAWN: {
-		id: 913,
-		name: 'Balance Drawn',
-		icon: 'https://secure.xivdb.com/img/game/013000/013229.png',
-	},
-
-	BOLE_DRAWN: {
-		id: 914,
-		name: 'Bole Drawn',
-		icon: 'https://secure.xivdb.com/img/game/013000/013230.png',
-	},
-
-	ARROW_DRAWN: {
-		id: 915,
-		name: 'Arrow Drawn',
-		icon: 'https://secure.xivdb.com/img/game/013000/013231.png',
-	},
-
-	SPEAR_DRAWN: {
-		id: 916,
-		name: 'Spear Drawn',
-		icon: 'https://secure.xivdb.com/img/game/013000/013232.png',
-	},
-
-	EWER_DRAWN: {
-		id: 917,
-		name: 'Ewer Drawn',
-		icon: 'https://secure.xivdb.com/img/game/013000/013233.png',
-	},
-
-	SPIRE_DRAWN: {
-		id: 918,
-		name: 'Spire Drawn',
-		icon: 'https://secure.xivdb.com/img/game/013000/013234.png',
-	},
-
-	// -----
-	// Cards spread
-	// -----
-
-	BALANCE_HELD: {
-		id: 920,
-		name: 'Balance Held',
-		icon: 'https://secure.xivdb.com/img/game/013000/013235.png',
-	},
-
-	BOLE_HELD: {
-		id: 921,
-		name: 'Bole Held',
-		icon: 'https://secure.xivdb.com/img/game/013000/013236.png',
-	},
-
-	ARROW_HELD: {
-		id: 922,
-		name: 'Arrow Held',
-		icon: 'https://secure.xivdb.com/img/game/013000/013237.png',
-	},
-
-	SPEAR_HELD: {
-		id: 923,
-		name: 'Spear Held',
-		icon: 'https://secure.xivdb.com/img/game/013000/013238.png',
-	},
-
-	EWER_HELD: {
-		id: 924,
-		name: 'Ewer Held',
-		icon: 'https://secure.xivdb.com/img/game/013000/013239.png',
-	},
-
-	SPIRE_HELD: {
-		id: 925,
-		name: 'Spire Held',
-		icon: 'https://secure.xivdb.com/img/game/013000/013240.png',
-	},
-
-	EARTHLY_DOMINANCE: {
-		id: 1224,
-		name: 'Earthly Dominance',
-		icon: 'https://secure.xivdb.com/img/game/013000/013241.png',
-	},
-
-	GIANT_DOMINANCE: {
-		id: 1248,
-		name: 'Giant Dominance',
-		icon: 'https://secure.xivdb.com/img/game/013000/013242.png',
-	},
-}
->>>>>>> fabd0a36
+}