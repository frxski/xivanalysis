--- conflicted
+++ resolved
@@ -15,14 +15,10 @@
 import BLM from './BLM'
 import RDM from './RDM'
 import WAR from './WAR'
-<<<<<<< HEAD
-import DRK from './DRK'
-=======
 import WHM from './WHM'
 import PLD from './PLD'
 import SAM from './SAM'
-
->>>>>>> 836409bc
+import DRK from './DRK'
 
 const STATUSES = {
 	...ENEMY,
