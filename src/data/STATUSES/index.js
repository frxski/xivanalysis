--- conflicted
+++ resolved
@@ -12,21 +12,14 @@
 import BRD from './BRD'
 import MCH from './MCH'
 import SMN from './SMN'
-<<<<<<< HEAD
 import BLM from './BLM'
-=======
 import RDM from './RDM'
 import WAR from './WAR'
->>>>>>> dd0bf911
 
 const STATUSES = {
 	...ENEMY,
 	...ROLE,
 	...SHARED,
-<<<<<<< HEAD
-	...SMN,
-	...BLM,
-=======
 	...ACN,
 
 	...WAR,
@@ -42,8 +35,8 @@
 	...MCH,
 
 	...SMN,
+	...BLM,
 	...RDM,
->>>>>>> dd0bf911
 }
 
 // Presumably because WoW statuses and spells share the same ID space, FFLogs adds 1m to every status ID. I'm not gonna get everyone to do that in here, so just automating it.
