export default {
	GORING_BLADE: {
		id: 725,
		name: 'Goring Blade',
		icon: 'https://secure.xivdb.com/img/game/012000/012507.png',
	},
	CIRLCE_OF_SCORN: {
		id: 248,
		name: 'Circle Of Scorn',
		icon: 'https://secure.xivdb.com/img/game/010000/010158.png',
	},
	REQUIESCAT: {
		id: 1368,
		name: 'Requiescat',
		icon: 'https://secure.xivdb.com/img/game/012000/012514.png',
	},
<<<<<<< HEAD
=======
	FIGHT_OR_FLIGHT: {
		id: 76,
		name: 'Fight Or Flight',
		icon: 'https://secure.xivdb.com/img/game/010000/010155.png',
	},
>>>>>>> f49b25d1
}<|MERGE_RESOLUTION|>--- conflicted
+++ resolved
@@ -14,12 +14,9 @@
 		name: 'Requiescat',
 		icon: 'https://secure.xivdb.com/img/game/012000/012514.png',
 	},
-<<<<<<< HEAD
-=======
 	FIGHT_OR_FLIGHT: {
 		id: 76,
 		name: 'Fight Or Flight',
 		icon: 'https://secure.xivdb.com/img/game/010000/010155.png',
 	},
->>>>>>> f49b25d1
 }