import JOBS from './JOBS'

// Be cool to hook this up to discord at some point - but does raise concerns if the user leaves the guild
export default {
	ACKWELL: {
		name: 'ackwell',
		avatar: process.env.PUBLIC_URL + '/avatar/ackwell.png',
		jobs: [
			JOBS.SUMMONER,
			JOBS.RED_MAGE,
			JOBS.BARD,
		],
	},
	NEMEKH: {
		name: 'Nemekh',
		avatar: process.env.PUBLIC_URL + '/avatar/nemekh.png',
		jobs: [JOBS.SUMMONER],
	},
	FRYTE: {
		name: 'Fryte',
		avatar: process.env.PUBLIC_URL + '/avatar/fryte.png',
		jobs: [JOBS.SUMMONER],
	},
	LEYLIA: {
		name: 'Leylia',
		avatar: process.env.PUBLIC_URL + '/avatar/Leylia.png',
		jobs: [
			JOBS.RED_MAGE,
		],
	},
	LIMA: {
		name: 'Lima',
		avatar: process.env.PUBLIC_URL + '/avatar/Lima.png',
		jobs: [JOBS.SCHOLAR],
	},
	SAYAKA: {
		name: 'Sayaka',
		avatar: process.env.PUBLIC_URL + '/avatar/sayaka.png',
		jobs: [JOBS.WARRIOR],
	},
	VULCWEN: {
		name: 'Vulcwen',
		avatar: process.env.PUBLIC_URL + '/avatar/vulcwen.png',
		jobs: [JOBS.WHITE_MAGE, JOBS.SUMMONER],
	},
	LAQI: {
		name: 'Laqi',
		avatar: process.env.PUBLIC_URL + '/avatar/laqi.png',
		jobs: [JOBS.BLACK_MAGE],
	},
	JUMP: {
		name: 'Jump',
		avatar: process.env.PUBLIC_URL + '/avatar/jump.png',
		jobs: [JOBS.RED_MAGE],
	},
	FURST: {
		name: 'Fürst',
		avatar: process.env.PUBLIC_URL + '/avatar/Furst.png',
		jobs: [JOBS.BLACK_MAGE],
	},
	TOASTDEIB: {
		name: 'Toastdeib',
		avatar: process.env.PUBLIC_URL + '/avatar/toastdeib.png',
		jobs: [JOBS.NINJA],
	},
<<<<<<< HEAD

=======
	MIKEMATRIX: {
		name: 'MikeMatrix',
		avatar: process.env.PUBLIC_URL + '/avatar/mikematrix.png',
		jobs: [JOBS.PALADIN, JOBS.WARRIOR],
	},
>>>>>>> 54ec7246
}<|MERGE_RESOLUTION|>--- conflicted
+++ resolved
@@ -63,13 +63,16 @@
 		avatar: process.env.PUBLIC_URL + '/avatar/toastdeib.png',
 		jobs: [JOBS.NINJA],
 	},
-<<<<<<< HEAD
 
-=======
 	MIKEMATRIX: {
 		name: 'MikeMatrix',
 		avatar: process.env.PUBLIC_URL + '/avatar/mikematrix.png',
 		jobs: [JOBS.PALADIN, JOBS.WARRIOR],
 	},
->>>>>>> 54ec7246
+	
+	RYAN: {
+		name: 'Ryan',
+		avatar: process.env.PUBLIC_URL + '/avatar/Rjb99.png',
+		jobs: [JOBS.SAMURAI],
+	},
 }