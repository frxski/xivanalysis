--- conflicted
+++ resolved
@@ -38,12 +38,6 @@
 		avatar: process.env.PUBLIC_URL + '/avatar/sayaka.png',
 		jobs: [JOBS.WARRIOR],
 	},
-<<<<<<< HEAD
-	ACRI: {
-		name: 'Acri',
-		avatar: process.env.PUBLIC_URL + '/avatar/acri.png',
-		jobs: [JOBS.DARK_KNIGHT],
-=======
 	VULCWEN: {
 		name: 'Vulcwen',
 		avatar: process.env.PUBLIC_URL + '/avatar/vulcwen.png',
@@ -89,6 +83,10 @@
 		name: 'suShirou',
 		avatar: process.env.PUBLIC_URL + '/avatar/sushirou.png',
 		jobs: [JOBS.ASTROLOGIAN],
->>>>>>> 836409bc
+	},
+	ACRI: {
+		name: 'Acri',
+		avatar: process.env.PUBLIC_URL + '/avatar/acri.png',
+		jobs: [JOBS.DARK_KNIGHT],
 	},
 }