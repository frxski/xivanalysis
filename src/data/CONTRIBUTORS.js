--- conflicted
+++ resolved
@@ -33,13 +33,11 @@
 		avatar: process.env.PUBLIC_URL + '/avatar/sayaka.png',
 		jobs: [JOBS.WARRIOR],
 	},
-<<<<<<< HEAD
     VULCWEN: {
         name: 'Vulcwen',
         avatar: process.env.PUBLIC_URL + '/avatar/vulcwen.png',
         jobs: [JOBS.WHITE_MAGE, JOBS.SUMMONER]
     },
-=======
 	LAQI: {
 		name: 'Laqi',
 		avatar: process.env.PUBLIC_URL + '/avatar/laqi.png',
@@ -50,5 +48,4 @@
 		avatar: process.env.PUBLIC_URL + '/avatar/jump.png',
 		jobs: [JOBS.RED_MAGE],
 	},
->>>>>>> 8c6eb8ec
 }