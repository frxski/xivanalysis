import JOBS from './JOBS'

// Be cool to hook this up to discord at some point - but does raise concerns if the user leaves the guild
export default {
	ACKWELL: {
		name: 'ackwell',
		avatar: process.env.PUBLIC_URL + '/avatar/ackwell.png',
		jobs: [
			JOBS.SUMMONER,
			JOBS.RED_MAGE,
			JOBS.BARD,
		],
	},
	NEMEKH: {
		name: 'Nemekh',
		avatar: process.env.PUBLIC_URL + '/avatar/nemekh.png',
		jobs: [JOBS.SUMMONER],
	},
	FRYTE: {
		name: 'Fryte',
		avatar: process.env.PUBLIC_URL + '/avatar/fryte.png',
		jobs: [JOBS.SUMMONER],
	},
	LEYLIA: {
		name: 'Leylia',
		avatar: process.env.PUBLIC_URL + '/avatar/Leylia.png',
		jobs: [
			JOBS.RED_MAGE,
		],
	},
	LIMA: {
		name: 'Lima',
		avatar: process.env.PUBLIC_URL + '/avatar/Lima.png',
		jobs: [JOBS.SCHOLAR],
	},
	SAYAKA: {
		name: 'Sayaka',
		avatar: process.env.PUBLIC_URL + '/avatar/sayaka.png',
		jobs: [JOBS.WARRIOR],
	},
	VULCWEN: {
		name: 'Vulcwen',
		avatar: process.env.PUBLIC_URL + '/avatar/vulcwen.png',
		jobs: [JOBS.WHITE_MAGE, JOBS.SUMMONER],
	},
	LAQI: {
		name: 'Laqi',
		avatar: process.env.PUBLIC_URL + '/avatar/laqi.png',
		jobs: [JOBS.BLACK_MAGE],
	},
	JUMP: {
		name: 'Jump',
		avatar: process.env.PUBLIC_URL + '/avatar/jump.png',
		jobs: [JOBS.RED_MAGE],
	},
	FURST: {
		name: 'Fürst',
		avatar: process.env.PUBLIC_URL + '/avatar/furst.png',
		jobs: [JOBS.BLACK_MAGE],
	},
	TOASTDEIB: {
		name: 'Toastdeib',
		avatar: process.env.PUBLIC_URL + '/avatar/toastdeib.png',
		jobs: [JOBS.NINJA],
	},

	MIKEMATRIX: {
		name: 'MikeMatrix',
		avatar: process.env.PUBLIC_URL + '/avatar/mikematrix.png',
		jobs: [JOBS.PALADIN, JOBS.WARRIOR],
	},
<<<<<<< HEAD

=======
	YUMIYA: {
		name: 'Yumiya',
		avatar: null,
		jobs: [JOBS.BARD],
	},
>>>>>>> fabd0a36
	RYAN: {
		name: 'Ryan',
		avatar: process.env.PUBLIC_URL + '/avatar/Rjb99.png',
		jobs: [JOBS.SAMURAI],
	},
<<<<<<< HEAD
=======
	SUSHIROU: {
		name: 'suShirou',
		avatar: process.env.PUBLIC_URL + '/avatar/sushirou.png',
		jobs: [JOBS.ASTROLOGIAN],
	},
>>>>>>> fabd0a36
}<|MERGE_RESOLUTION|>--- conflicted
+++ resolved
@@ -69,26 +69,19 @@
 		avatar: process.env.PUBLIC_URL + '/avatar/mikematrix.png',
 		jobs: [JOBS.PALADIN, JOBS.WARRIOR],
 	},
-<<<<<<< HEAD
-
-=======
 	YUMIYA: {
 		name: 'Yumiya',
 		avatar: null,
 		jobs: [JOBS.BARD],
 	},
->>>>>>> fabd0a36
 	RYAN: {
 		name: 'Ryan',
 		avatar: process.env.PUBLIC_URL + '/avatar/Rjb99.png',
 		jobs: [JOBS.SAMURAI],
 	},
-<<<<<<< HEAD
-=======
 	SUSHIROU: {
 		name: 'suShirou',
 		avatar: process.env.PUBLIC_URL + '/avatar/sushirou.png',
 		jobs: [JOBS.ASTROLOGIAN],
 	},
->>>>>>> fabd0a36
 }