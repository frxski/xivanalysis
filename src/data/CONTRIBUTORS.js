import JOBS from './JOBS'

import {i18nMark} from '@lingui/react'

// Be cool to hook this up to discord at some point - but does raise concerns if the user leaves the guild
export default {
	ACKWELL: {
		name: 'ackwell',
		avatar: process.env.PUBLIC_URL + '/avatar/ackwell.png',
		jobs: [
			JOBS.SUMMONER,
			JOBS.RED_MAGE,
			JOBS.BARD,
		],
	},
	NEMEKH: {
		name: 'Nemekh',
		avatar: process.env.PUBLIC_URL + '/avatar/nemekh.png',
		jobs: [JOBS.SUMMONER],
	},
	FRYTE: {
		name: 'Fryte',
		avatar: process.env.PUBLIC_URL + '/avatar/fryte.png',
		jobs: [JOBS.SUMMONER],
	},
	LEYLIA: {
		name: 'Leylia',
		avatar: process.env.PUBLIC_URL + '/avatar/Leylia.png',
		jobs: [
			JOBS.RED_MAGE,
		],
	},
	LIMA: {
		name: 'Lima',
		avatar: process.env.PUBLIC_URL + '/avatar/Lima.png',
		jobs: [JOBS.SCHOLAR],
	},
	SAYAKA: {
		name: 'Sayaka',
		avatar: process.env.PUBLIC_URL + '/avatar/sayaka.png',
		jobs: [JOBS.WARRIOR],
	},
	VULCWEN: {
		name: 'Vulcwen',
		avatar: process.env.PUBLIC_URL + '/avatar/vulcwen.png',
		jobs: [JOBS.WHITE_MAGE, JOBS.SUMMONER],
	},
	LAQI: {
		name: 'Laqi',
		avatar: process.env.PUBLIC_URL + '/avatar/laqi.png',
		jobs: [JOBS.BLACK_MAGE],
	},
	JUMP: {
		name: 'Jump',
		avatar: process.env.PUBLIC_URL + '/avatar/jump.png',
		jobs: [JOBS.RED_MAGE],
	},
	FURST: {
		name: 'Fürst',
		avatar: process.env.PUBLIC_URL + '/avatar/furst.png',
		jobs: [JOBS.BLACK_MAGE],
	},
	TOASTDEIB: {
		name: 'Toastdeib',
		avatar: process.env.PUBLIC_URL + '/avatar/toastdeib.png',
		jobs: [JOBS.NINJA],
	},

	MIKEMATRIX: {
		name: 'MikeMatrix',
		avatar: process.env.PUBLIC_URL + '/avatar/mikematrix.png',
		jobs: [JOBS.PALADIN, JOBS.WARRIOR],
	},
	YUMIYA: {
		name: 'Yumiya',
		avatar: null,
		jobs: [JOBS.BARD],
	},
	RYAN: {
		name: 'Ryan',
		avatar: process.env.PUBLIC_URL + '/avatar/Rjb99.png',
		jobs: [JOBS.SAMURAI],
	},
	SUSHIROU: {
		name: 'suShirou',
		avatar: process.env.PUBLIC_URL + '/avatar/sushirou.png',
		jobs: [JOBS.ASTROLOGIAN],
	},
<<<<<<< HEAD
	ACRI: {
		name: 'Acri',
		avatar: process.env.PUBLIC_URL + '/avatar/acri.png',
		jobs: [JOBS.DARK_KNIGHT],
=======
}

export const ROLES = {
	MAINTAINER: {
		i18n_id: i18nMark('core.role.maintainer'),
		text: 'Maintainer',
	},
	THEORYCRAFT: {
		i18n_id: i18nMark('core.role.theorycraft'),
		text: 'Theorycraft',
	},
	DEVELOPER: {
		i18n_id: i18nMark('core.role.developer'),
		text: 'Developer',
>>>>>>> 96cd54b3
	},
}<|MERGE_RESOLUTION|>--- conflicted
+++ resolved
@@ -86,12 +86,11 @@
 		avatar: process.env.PUBLIC_URL + '/avatar/sushirou.png',
 		jobs: [JOBS.ASTROLOGIAN],
 	},
-<<<<<<< HEAD
 	ACRI: {
 		name: 'Acri',
 		avatar: process.env.PUBLIC_URL + '/avatar/acri.png',
 		jobs: [JOBS.DARK_KNIGHT],
-=======
+	},
 }
 
 export const ROLES = {
@@ -106,6 +105,5 @@
 	DEVELOPER: {
 		i18n_id: i18nMark('core.role.developer'),
 		text: 'Developer',
->>>>>>> 96cd54b3
 	},
 }