import JOBS from './JOBS'

// Be cool to hook this up to discord at some point - but does raise concerns if the user leaves the guild
export default {
	ACKWELL: {
		name: 'ackwell',
		avatar: process.env.PUBLIC_URL + '/avatar/ackwell.png',
		jobs: [
			JOBS.SUMMONER,
			JOBS.RED_MAGE,
			JOBS.BARD,
		],
	},
	NEMEKH: {
		name: 'Nemekh',
		avatar: process.env.PUBLIC_URL + '/avatar/nemekh.png',
		jobs: [JOBS.SUMMONER],
	},
	FRYTE: {
		name: 'Fryte',
		avatar: process.env.PUBLIC_URL + '/avatar/fryte.png',
		jobs: [JOBS.SUMMONER],
	},
	LEYLIA: {
		name: 'Leylia',
		avatar: process.env.PUBLIC_URL + '/avatar/Leylia.png',
		jobs: [
			JOBS.RED_MAGE,
		],
	},
	SAYAKA: {
		name: 'Sayaka',
		avatar: process.env.PUBLIC_URL + '/avatar/sayaka.png',
		jobs: [JOBS.WARRIOR],
	},
	LAQI: {
		name: 'Laqi',
		avatar: process.env.PUBLIC_URL + '/avatar/laqi.png',
		jobs: [JOBS.BLACK_MAGE],
	},
	JUMP: {
		name: 'Jump',
		avatar: process.env.PUBLIC_URL + '/avatar/jump.png',
		jobs: [JOBS.RED_MAGE],
	},
<<<<<<< HEAD
	FURST: {
		name: 'Fürst',
		avatar: process.env.PUBLIC_URL + '/avatar/Furst.png',
		jobs: [JOBS.BLACK_MAGE],
	}
=======
	TOASTDEIB: {
		name: 'Toastdeib',
		avatar: process.env.PUBLIC_URL + '/avatar/toastdeib.png',
		jobs: [JOBS.NINJA],
	},
>>>>>>> 42a49afb
}<|MERGE_RESOLUTION|>--- conflicted
+++ resolved
@@ -43,17 +43,14 @@
 		avatar: process.env.PUBLIC_URL + '/avatar/jump.png',
 		jobs: [JOBS.RED_MAGE],
 	},
-<<<<<<< HEAD
 	FURST: {
 		name: 'Fürst',
 		avatar: process.env.PUBLIC_URL + '/avatar/Furst.png',
 		jobs: [JOBS.BLACK_MAGE],
 	}
-=======
 	TOASTDEIB: {
 		name: 'Toastdeib',
 		avatar: process.env.PUBLIC_URL + '/avatar/toastdeib.png',
 		jobs: [JOBS.NINJA],
 	},
->>>>>>> 42a49afb
 }