--- conflicted
+++ resolved
@@ -1,4 +1,4 @@
-import React, { Component } from 'react'
+import React, { Component, Fragment } from 'react'
 import { Container } from 'semantic-ui-react'
 
 import ReportSearch from './ReportSearch'
@@ -6,22 +6,14 @@
 
 class Home extends Component {
 	render() {
-<<<<<<< HEAD
-		return <Container>
-			<ReportSearch/>
-		</Container>
-=======
-		return <div className="home">
+		return <Fragment>
 			<div className={styles.searchBox}>
-				<div className={`container ${styles.search}`}>
+				<Container className={styles.search}>
 					<ReportSearch/>
-				</div>
+				</Container>
 			</div>
-			<p>
-				TODO: Needs something here
-			</p>
-		</div>
->>>>>>> bc48be29
+			<p>TODO: Needs something here</p>
+		</Fragment>
 	}
 }
 
