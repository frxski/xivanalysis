--- conflicted
+++ resolved
@@ -5,10 +5,7 @@
 import {Route, Switch, withRouter, Link} from 'react-router-dom'
 import {Icon} from  'semantic-ui-react'
 
-<<<<<<< HEAD
 import {Container} from 'akkd'
-=======
->>>>>>> 2f3a9838
 import {GlobalErrorStore} from 'store/globalError'
 import Analyse from './Analyse'
 import CombatantLookupRedirect from './CombatantLookupRedirect'
