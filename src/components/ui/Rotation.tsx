import cn from 'classnames'
<<<<<<< HEAD
import {ActionLink} from 'components/ui/DbLink'
import {getDataBy} from 'data'
import ACTIONS from 'data/ACTIONS'
=======
import {ActionLink, ItemLink} from 'components/ui/DbLink'
import {getAction} from 'data/ACTIONS'
import {ITEM_ID_OFFSET} from 'data/ACTIONS/ITEMS'
>>>>>>> 7e6eb4be
import {CastEvent} from 'fflogs'
import PropTypes from 'prop-types'
import React, {Component} from 'react'
import styles from './Rotation.module.css'

interface RotationProps {
	events: CastEvent[]
}

export default class Rotation extends Component<RotationProps> {
	static propTypes = {
		events: PropTypes.arrayOf(PropTypes.shape({
			ability: PropTypes.shape({
				guid: PropTypes.number.isRequired,
			}).isRequired,
		})).isRequired,
	}

	render() {
		const {events} = this.props

		return <div className={styles.container}>
			{events.map(event => {
				const action = getDataBy(ACTIONS, 'id', event.ability.guid) as TODO

				// Don't bother showing the icon for autos
				if (!action || action.autoAttack) {
					return
				}

				// Stuff like the duty action doesn't have an icon mapping yet.
				// TODO: Sort this out if it's a problem
				if (!action.icon) {
					console.error(event, 'event ability has no icon')
					return false
				}

				const linkClassName = [
					styles.link,
					{[styles.ogcd]: !action.onGcd},
				]

				const iconSize = action.onGcd ? styles.gcdSize : styles.ogcdSize

				const isItem = action.id >= ITEM_ID_OFFSET

				const Link = isItem ? ItemLink : ActionLink

				return <div className={cn(...linkClassName)}>
					<Link
						showName={false}
						iconSize={iconSize}
						{...action}
					/>
				</div>
			})}
		</div>
	}
}<|MERGE_RESOLUTION|>--- conflicted
+++ resolved
@@ -1,13 +1,8 @@
 import cn from 'classnames'
-<<<<<<< HEAD
-import {ActionLink} from 'components/ui/DbLink'
+import {ActionLink, ItemLink} from 'components/ui/DbLink'
 import {getDataBy} from 'data'
 import ACTIONS from 'data/ACTIONS'
-=======
-import {ActionLink, ItemLink} from 'components/ui/DbLink'
-import {getAction} from 'data/ACTIONS'
 import {ITEM_ID_OFFSET} from 'data/ACTIONS/ITEMS'
->>>>>>> 7e6eb4be
 import {CastEvent} from 'fflogs'
 import PropTypes from 'prop-types'
 import React, {Component} from 'react'
