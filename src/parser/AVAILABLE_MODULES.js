--- conflicted
+++ resolved
@@ -7,12 +7,8 @@
 	JOBS: {
 		[JOBS.NINJA.logType]: () => import('./jobs/nin' /* webpackChunkName: "jobs-nin" */),
 		[JOBS.SUMMONER.logType]: () => import('./jobs/smn' /* webpackChunkName: "jobs-smn" */),
-<<<<<<< HEAD
 		[JOBS.BARD.logType]: () => import('./jobs/brd' /* webpackChunkName: "jobs-smn" */),
-
-=======
 		[JOBS.BLACK_MAGE.logType]: () => import('./jobs/blm' /* webpackChunkName: "jobs-blm" */),
->>>>>>> 42a49afb
 		[JOBS.RED_MAGE.logType]: () => import('./jobs/rdm' /* webpackChunkName: "jobs-rdm" */),
 		[JOBS.WARRIOR.logType]: () => import('./jobs/war' /* webpackChunkName: "jobs-war" */),
 	},
