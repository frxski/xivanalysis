import BOSSES from 'data/BOSSES'
import JOBS from 'data/JOBS'

export default {
	CORE: () => import('./core/modules' /* webpackChunkName: "core" */),

	JOBS: {
		[JOBS.MONK.logType]: () => import('./jobs/mnk' /* webpackChunkName: "jobs-mnk" */),
		[JOBS.NINJA.logType]: () => import('./jobs/nin' /* webpackChunkName: "jobs-nin" */),
		[JOBS.SUMMONER.logType]: () => import('./jobs/smn' /* webpackChunkName: "jobs-smn" */),
		[JOBS.BLACK_MAGE.logType]: () => import('./jobs/blm' /* webpackChunkName: "jobs-blm" */),
		[JOBS.RED_MAGE.logType]: () => import('./jobs/rdm' /* webpackChunkName: "jobs-rdm" */),
		[JOBS.WARRIOR.logType]: () => import('./jobs/war' /* webpackChunkName: "jobs-war" */),
		[JOBS.WHITE_MAGE.logType]: () => import('./jobs/whm' /* webpackChunkName: "jobs-whm" */),
		[JOBS.PALADIN.logType]: () => import('./jobs/pld' /* webpackChunkName: "jobs-pld" */),
		[JOBS.SCHOLAR.logType]: () => import('./jobs/sch' /* webpackChunkName: "jobs-sch" */),
		//[JOBS.BARD.logType]: () => import('./jobs/brd' /* webpackChunkName: "jobs-brd" */),
		[JOBS.SAMURAI.logType]: () => import('./jobs/sam' /*webpackChunkName: "jobs-sam" */),
<<<<<<< HEAD
		[JOBS.DARK_KNIGHT.logType]: () => import('./jobs/drk' /* webpackChunkName: "jobs-drk" */),
=======
		[JOBS.ASTROLOGIAN.logType]: () => import('./jobs/ast' /*webpackChunkName: "jobs-ast" */),
>>>>>>> 96cd54b3
	},

	BOSSES: {
		[BOSSES.BAHAMUT_PRIME.logId]: () => import('./bosses/bahamutPrime' /* webpackChunkName: "bosses-bahamutPrime" */),
		[BOSSES.DEMON_CHADARNOOK.logId]: () => import('./bosses/chadarnook' /* webpackChunkName: "bosses-chadarnook" */),
	},
}<|MERGE_RESOLUTION|>--- conflicted
+++ resolved
@@ -16,11 +16,8 @@
 		[JOBS.SCHOLAR.logType]: () => import('./jobs/sch' /* webpackChunkName: "jobs-sch" */),
 		//[JOBS.BARD.logType]: () => import('./jobs/brd' /* webpackChunkName: "jobs-brd" */),
 		[JOBS.SAMURAI.logType]: () => import('./jobs/sam' /*webpackChunkName: "jobs-sam" */),
-<<<<<<< HEAD
+		[JOBS.ASTROLOGIAN.logType]: () => import('./jobs/ast' /*webpackChunkName: "jobs-ast" */),
 		[JOBS.DARK_KNIGHT.logType]: () => import('./jobs/drk' /* webpackChunkName: "jobs-drk" */),
-=======
-		[JOBS.ASTROLOGIAN.logType]: () => import('./jobs/ast' /*webpackChunkName: "jobs-ast" */),
->>>>>>> 96cd54b3
 	},
 
 	BOSSES: {
