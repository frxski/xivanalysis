import BOSSES from 'data/BOSSES'
import JOBS from 'data/JOBS'

export default {
	CORE: () => import('./core/modules' /* webpackChunkName: "core" */),

	JOBS: {
		[JOBS.NINJA.logType]: () => import('./jobs/nin' /* webpackChunkName: "jobs-nin" */),
		[JOBS.SUMMONER.logType]: () => import('./jobs/smn' /* webpackChunkName: "jobs-smn" */),
		[JOBS.BLACK_MAGE.logType]: () => import('./jobs/blm' /* webpackChunkName: "jobs-blm" */),
		[JOBS.RED_MAGE.logType]: () => import('./jobs/rdm' /* webpackChunkName: "jobs-rdm" */),
		[JOBS.WARRIOR.logType]: () => import('./jobs/war' /* webpackChunkName: "jobs-war" */),
<<<<<<< HEAD
		[JOBS.DARK_KNIGHT.logType]: () => import('./jobs/drk' /* webpackChunkName: "jobs-drk" */),
=======
		[JOBS.WHITE_MAGE.logType]: () => import('./jobs/whm' /* webpackChunkName: "jobs-whm" */),
		[JOBS.PALADIN.logType]: () => import('./jobs/pld' /* webpackChunkName: "jobs-pld" */),
		[JOBS.SCHOLAR.logType]: () => import('./jobs/sch' /* webpackChunkName: "jobs-sch" */),
		//[JOBS.BARD.logType]: () => import('./jobs/brd' /* webpackChunkName: "jobs-brd" */),
		[JOBS.SAMURAI.logType]: () => import('./jobs/sam' /*webpackChunkName: "jobs-sam" */),
>>>>>>> 836409bc
	},

	BOSSES: {
		[BOSSES.BAHAMUT_PRIME.logId]: () => import('./bosses/bahamutPrime' /* webpackChunkName: "bosses-bahamutPrime" */),
		[BOSSES.DEMON_CHADARNOOK.logId]: () => import('./bosses/chadarnook' /* webpackChunkName: "bosses-chadarnook" */),
	},
}<|MERGE_RESOLUTION|>--- conflicted
+++ resolved
@@ -10,15 +10,12 @@
 		[JOBS.BLACK_MAGE.logType]: () => import('./jobs/blm' /* webpackChunkName: "jobs-blm" */),
 		[JOBS.RED_MAGE.logType]: () => import('./jobs/rdm' /* webpackChunkName: "jobs-rdm" */),
 		[JOBS.WARRIOR.logType]: () => import('./jobs/war' /* webpackChunkName: "jobs-war" */),
-<<<<<<< HEAD
-		[JOBS.DARK_KNIGHT.logType]: () => import('./jobs/drk' /* webpackChunkName: "jobs-drk" */),
-=======
 		[JOBS.WHITE_MAGE.logType]: () => import('./jobs/whm' /* webpackChunkName: "jobs-whm" */),
 		[JOBS.PALADIN.logType]: () => import('./jobs/pld' /* webpackChunkName: "jobs-pld" */),
 		[JOBS.SCHOLAR.logType]: () => import('./jobs/sch' /* webpackChunkName: "jobs-sch" */),
 		//[JOBS.BARD.logType]: () => import('./jobs/brd' /* webpackChunkName: "jobs-brd" */),
 		[JOBS.SAMURAI.logType]: () => import('./jobs/sam' /*webpackChunkName: "jobs-sam" */),
->>>>>>> 836409bc
+		[JOBS.DARK_KNIGHT.logType]: () => import('./jobs/drk' /* webpackChunkName: "jobs-drk" */),
 	},
 
 	BOSSES: {
