import BOSSES from 'data/BOSSES'
import JOBS from 'data/JOBS'

export default {
	CORE: () => import('./core/modules' /* webpackChunkName: "core" */),

	JOBS: {
		[JOBS.NINJA.logType]: () => import('./jobs/nin' /* webpackChunkName: "jobs-nin" */),
		[JOBS.SUMMONER.logType]: () => import('./jobs/smn' /* webpackChunkName: "jobs-smn" */),
		[JOBS.BLACK_MAGE.logType]: () => import('./jobs/blm' /* webpackChunkName: "jobs-blm" */),
		[JOBS.RED_MAGE.logType]: () => import('./jobs/rdm' /* webpackChunkName: "jobs-rdm" */),
		[JOBS.WARRIOR.logType]: () => import('./jobs/war' /* webpackChunkName: "jobs-war" */),
<<<<<<< HEAD
		[JOBS.SAMURAI.logType]: () => import('./jobs/sam' /*webpackChunkName: "jobs-sam" */)
=======
		[JOBS.WHITE_MAGE.logType]: () => import('./jobs/whm' /* webpackChunkName: "jobs-whm" */),
		[JOBS.PALADIN.logType]: () => import('./jobs/pld' /* webpackChunkName: "jobs-pld" */),
		[JOBS.SCHOLAR.logType]: () => import('./jobs/sch' /* webpackChunkName: "jobs-sch" */),
>>>>>>> 54ec7246
	},

	BOSSES: {
		[BOSSES.BAHAMUT_PRIME.logId]: () => import('./bosses/bahamutPrime' /* webpackChunkName: "bosses-bahamutPrime" */),
		[BOSSES.DEMON_CHADARNOOK.logId]: () => import('./bosses/chadarnook' /* webpackChunkName: "bosses-chadarnook" */),
	},
}<|MERGE_RESOLUTION|>--- conflicted
+++ resolved
@@ -10,13 +10,11 @@
 		[JOBS.BLACK_MAGE.logType]: () => import('./jobs/blm' /* webpackChunkName: "jobs-blm" */),
 		[JOBS.RED_MAGE.logType]: () => import('./jobs/rdm' /* webpackChunkName: "jobs-rdm" */),
 		[JOBS.WARRIOR.logType]: () => import('./jobs/war' /* webpackChunkName: "jobs-war" */),
-<<<<<<< HEAD
-		[JOBS.SAMURAI.logType]: () => import('./jobs/sam' /*webpackChunkName: "jobs-sam" */)
-=======
 		[JOBS.WHITE_MAGE.logType]: () => import('./jobs/whm' /* webpackChunkName: "jobs-whm" */),
 		[JOBS.PALADIN.logType]: () => import('./jobs/pld' /* webpackChunkName: "jobs-pld" */),
 		[JOBS.SCHOLAR.logType]: () => import('./jobs/sch' /* webpackChunkName: "jobs-sch" */),
->>>>>>> 54ec7246
+		[JOBS.SAMURAI.logType]: () => import('./jobs/sam' /*webpackChunkName: "jobs-sam" */)
+
 	},
 
 	BOSSES: {
