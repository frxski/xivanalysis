import BOSSES from 'data/BOSSES'
import JOBS from 'data/JOBS'

export default {
	CORE: () => import('./core/modules' /* webpackChunkName: "core" */),

	JOBS: {
		[JOBS.NINJA.logType]: () => import('./jobs/nin' /* webpackChunkName: "jobs-nin" */),
		[JOBS.SUMMONER.logType]: () => import('./jobs/smn' /* webpackChunkName: "jobs-smn" */),
		[JOBS.BLACK_MAGE.logType]: () => import('./jobs/blm' /* webpackChunkName: "jobs-blm" */),
		[JOBS.RED_MAGE.logType]: () => import('./jobs/rdm' /* webpackChunkName: "jobs-rdm" */),
		[JOBS.WARRIOR.logType]: () => import('./jobs/war' /* webpackChunkName: "jobs-war" */),
<<<<<<< HEAD
		[JOBS.WHITE_MAGE.logType]: () => import('./jobs/whm' /* webpackChunkName: "jobs-whm" */),
=======
		[JOBS.PALADIN.logType]: () => import('./jobs/pld' /* webpackChunkName: "jobs-pld" */),
		[JOBS.SCHOLAR.logType]: () => import('./jobs/sch' /* webpackChunkName: "jobs-sch" */),
>>>>>>> a1ef5d89
	},

	BOSSES: {
		[BOSSES.BAHAMUT_PRIME.logId]: () => import('./bosses/bahamutPrime' /* webpackChunkName: "bosses-bahamutPrime" */),
		[BOSSES.DEMON_CHADARNOOK.logId]: () => import('./bosses/chadarnook' /* webpackChunkName: "bosses-chadarnook" */),
	},
}<|MERGE_RESOLUTION|>--- conflicted
+++ resolved
@@ -10,12 +10,9 @@
 		[JOBS.BLACK_MAGE.logType]: () => import('./jobs/blm' /* webpackChunkName: "jobs-blm" */),
 		[JOBS.RED_MAGE.logType]: () => import('./jobs/rdm' /* webpackChunkName: "jobs-rdm" */),
 		[JOBS.WARRIOR.logType]: () => import('./jobs/war' /* webpackChunkName: "jobs-war" */),
-<<<<<<< HEAD
 		[JOBS.WHITE_MAGE.logType]: () => import('./jobs/whm' /* webpackChunkName: "jobs-whm" */),
-=======
 		[JOBS.PALADIN.logType]: () => import('./jobs/pld' /* webpackChunkName: "jobs-pld" */),
 		[JOBS.SCHOLAR.logType]: () => import('./jobs/sch' /* webpackChunkName: "jobs-sch" */),
->>>>>>> a1ef5d89
 	},
 
 	BOSSES: {
