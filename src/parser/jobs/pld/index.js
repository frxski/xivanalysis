import About from './About'
import Goring from './Goring'
<<<<<<< HEAD
import Requiescat from './Requiescat'
=======
import FightOrFlight from './FightOrFlight'
>>>>>>> 939450a4

export default [
	About,
	Goring,
<<<<<<< HEAD
	Requiescat,
=======
	FightOrFlight,
>>>>>>> 939450a4
]<|MERGE_RESOLUTION|>--- conflicted
+++ resolved
@@ -1,17 +1,11 @@
 import About from './About'
 import Goring from './Goring'
-<<<<<<< HEAD
 import Requiescat from './Requiescat'
-=======
 import FightOrFlight from './FightOrFlight'
->>>>>>> 939450a4
 
 export default [
 	About,
 	Goring,
-<<<<<<< HEAD
 	Requiescat,
-=======
 	FightOrFlight,
->>>>>>> 939450a4
 ]