<<<<<<< HEAD
import Procs from './Procs'

export default [
	Procs,
=======
import DirtyDancing from './DirtyDancing'

export default [
	DirtyDancing,
>>>>>>> f602d02f
]<|MERGE_RESOLUTION|>--- conflicted
+++ resolved
@@ -1,12 +1,7 @@
-<<<<<<< HEAD
+import DirtyDancing from './DirtyDancing'
 import Procs from './Procs'
 
 export default [
 	Procs,
-=======
-import DirtyDancing from './DirtyDancing'
-
-export default [
 	DirtyDancing,
->>>>>>> f602d02f
 ]