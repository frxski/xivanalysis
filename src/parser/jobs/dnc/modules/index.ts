--- conflicted
+++ resolved
@@ -1,17 +1,11 @@
 import DirtyDancing from './DirtyDancing'
-<<<<<<< HEAD
 import EspritGauge from './Esprit'
-
-export default [
-	DirtyDancing,
-	EspritGauge,
-=======
 import FeatherGauge from './FeatherGauge'
 import OGCDDowntime from './OCDDowntime'
 
 export default [
 	DirtyDancing,
+	EspritGauge,
 	FeatherGauge,
 	OGCDDowntime,
->>>>>>> 6f141c93
 ]