import React, {Fragment} from 'react'
import {Icon, Message} from 'semantic-ui-react'

<<<<<<< HEAD
//import ACTIONS from 'data/ACTIONS'
import CONTRIBUTORS from 'data/CONTRIBUTORS'
=======
import CONTRIBUTORS, {ROLES} from 'data/CONTRIBUTORS'
>>>>>>> e5c9461b
import CoreAbout from 'parser/core/modules/About'
//import {ActionLink} from 'components/ui/DbLink'
export default class About extends CoreAbout {
	description = <Fragment>
		<p> So you study the blade do you? Well consider this analysis the exam to see exactly how much you've learned about the basics of Samurai. This tool will track your sen and kenki gains/uses to see if you are missing possible resources to gain or you have failed to make the most out of what you gained over the course of the fight.</p>
		<p> PLEASE NOTE: At this moment in time all Kenki/Sen calculations are done assuming you hit everything in a combo and the postionals on your finishers. This will be updated later to more accurately track those gains, but today is not that day. </p>
		<Message warning icon>
			<Icon name="warning sign"/>
			<Message.Content>
				<b>The module is still throughly incomplete, this is only the most barebones support for <em>basic</em> analysis of SAM gameplay.</b> And while the existing features below should be reasonably accurate, this system <em>is</em> still in development, and may get a little mixed up sometimes. If you notice any issues, or have any concerns, please drop by our Discord channel or report a bug on our github repository!
			</Message.Content>
		</Message>
	</Fragment>
	supportedPatch = '4.35'
	contributors = [
		{user: CONTRIBUTORS.RYAN, role: ROLES.MAINTAINER},
	]

}<|MERGE_RESOLUTION|>--- conflicted
+++ resolved
@@ -1,14 +1,14 @@
 import React, {Fragment} from 'react'
 import {Icon, Message} from 'semantic-ui-react'
 
-<<<<<<< HEAD
 //import ACTIONS from 'data/ACTIONS'
+
 import CONTRIBUTORS from 'data/CONTRIBUTORS'
-=======
 import CONTRIBUTORS, {ROLES} from 'data/CONTRIBUTORS'
->>>>>>> e5c9461b
+
 import CoreAbout from 'parser/core/modules/About'
 //import {ActionLink} from 'components/ui/DbLink'
+
 export default class About extends CoreAbout {
 	description = <Fragment>
 		<p> So you study the blade do you? Well consider this analysis the exam to see exactly how much you've learned about the basics of Samurai. This tool will track your sen and kenki gains/uses to see if you are missing possible resources to gain or you have failed to make the most out of what you gained over the course of the fight.</p>
