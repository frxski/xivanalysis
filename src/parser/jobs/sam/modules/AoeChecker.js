import ACTIONS from 'data/ACTIONS'
import STATUSES from 'data/STATUSES'
import {AoEUsages} from 'parser/core/modules/AoeUsages'
//const GAIN_AT_3 = new Set([ACTIONS.FUGA.id, ACTIONS.OKA.id, ACTIONS.MANGETSU.id, ACTIONS.HISSATSU_KYUTEN.id])
//const GAIN_AT_2 = new Set([ACTIONS.HISSATSU_GUREN.id, ACTIONS.TENKA_GOKEN.id, ACTIONS.KAESHI_GOKEN.id])

export default class AoeChecker extends AoEUsages {
	static dependencies = [
		...AoEUsages.dependencies,
		'combatants',
	]

<<<<<<< HEAD
	suggestionIcon = ACTIONS.FUGA.icon

	trackedAbilities = [
		{
			aoeAbility: ACTIONS.HISSATSU_GUREN,
			stAbilities: [ACTIONS.HISSATSU_SENEI],
			minTargets: 2,
		},

		{
			aoeAbility: ACTIONS.HISSATSU_KYUTEN,
			stAbilities: [ACTIONS.HISSATSU_SHINTEN],
			minTargets: 3,
		},

		{
			aoeAbility: ACTIONS.TENKA_GOKEN,
			stAbilities: [ACTIONS.MIDARE_SETSUGEKKA],
			minTargets: 2,
		},

		{
			aoeAbility: ACTIONS.KAESHI_GOKEN,
			stAbilities: [ACTIONS.KAESHI_SETSUGEKKA],
			minTargets: 2,
		},

		{
			aoeAbility: ACTIONS.FUGA,
			stAbilities: [ACTIONS.HAKAZE],
			minTargets: 3,

		},

		{
			aoeAbility: ACTIONS.OKA,
			stAbilities: [ACTIONS.KASHA],
			minTargets: 3,

		},

		{
			aoeAbility: ACTIONS.MANGETSU,
			stAbilities: [ACTIONS.GEKKO],
			minTargets: 3,

		},
	]
=======
	_badAoeGCDs = 0 //amount of aoe GCDs that didn't hit their break point for a gain
	_badSenCasts = 0 //amount of Goken/Tsubame Goken that didn't hit the break point for damage gain
	_badKenkiCasts = 0 //amount of Kenki Casts that didn't break the damage gain threshold

	constructor(...args) {
		super(...args)
		this.addEventHook('normaliseddamage', {by: 'player'}, this._onAoe)
		this.addEventHook('complete', this._onComplete)
	}

	_onAoe(event) {

		const action = event.ability.guid

		//Step 1: Find break point

		if (GAIN_AT_2.has(action)) {

			//Step 2: Check break point

			if (event.hitCount < GAIN2) {
				//Step 3: Check type of resource used and increment

				if (AOE_GCDS.has(action)) {

					this._badAoeGCDs++
				} else if (AOE_SENS.has(action)) {

					this._badSenCasts++
				} else if (AOE_KENKI.has(action)) {

					this._badKenkiCasts++
				}
			}

		} else if (GAIN_AT_3.has(action)) {

			//Step 2: Check break point

			if (event.hitCount < GAIN3) {
				//Step 3: Check type of resource used and increment

				if (AOE_GCDS.has(action)) {

					this._badAoeGCDs++
				} else if (AOE_SENS.has(action)) {

					this._badSenCasts++
				} else if (AOE_KENKI.has(action)) {
>>>>>>> e006ce5d

	adjustMinTargets(event, minTargets) {
		if (event.ability.guid === (ACTIONS.MANGETSU.id || ACTIONS.OKA.id) && !(this.combatants.selected.hasStatus(STATUSES.MEIKYO_SHISUI.id))) {
			return 1
		}
		return minTargets
	}
}
<|MERGE_RESOLUTION|>--- conflicted
+++ resolved
@@ -9,8 +9,6 @@
 		...AoEUsages.dependencies,
 		'combatants',
 	]
-
-<<<<<<< HEAD
 	suggestionIcon = ACTIONS.FUGA.icon
 
 	trackedAbilities = [
@@ -59,57 +57,6 @@
 
 		},
 	]
-=======
-	_badAoeGCDs = 0 //amount of aoe GCDs that didn't hit their break point for a gain
-	_badSenCasts = 0 //amount of Goken/Tsubame Goken that didn't hit the break point for damage gain
-	_badKenkiCasts = 0 //amount of Kenki Casts that didn't break the damage gain threshold
-
-	constructor(...args) {
-		super(...args)
-		this.addEventHook('normaliseddamage', {by: 'player'}, this._onAoe)
-		this.addEventHook('complete', this._onComplete)
-	}
-
-	_onAoe(event) {
-
-		const action = event.ability.guid
-
-		//Step 1: Find break point
-
-		if (GAIN_AT_2.has(action)) {
-
-			//Step 2: Check break point
-
-			if (event.hitCount < GAIN2) {
-				//Step 3: Check type of resource used and increment
-
-				if (AOE_GCDS.has(action)) {
-
-					this._badAoeGCDs++
-				} else if (AOE_SENS.has(action)) {
-
-					this._badSenCasts++
-				} else if (AOE_KENKI.has(action)) {
-
-					this._badKenkiCasts++
-				}
-			}
-
-		} else if (GAIN_AT_3.has(action)) {
-
-			//Step 2: Check break point
-
-			if (event.hitCount < GAIN3) {
-				//Step 3: Check type of resource used and increment
-
-				if (AOE_GCDS.has(action)) {
-
-					this._badAoeGCDs++
-				} else if (AOE_SENS.has(action)) {
-
-					this._badSenCasts++
-				} else if (AOE_KENKI.has(action)) {
->>>>>>> e006ce5d
 
 	adjustMinTargets(event, minTargets) {
 		if (event.ability.guid === (ACTIONS.MANGETSU.id || ACTIONS.OKA.id) && !(this.combatants.selected.hasStatus(STATUSES.MEIKYO_SHISUI.id))) {
