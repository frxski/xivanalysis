import {t} from '@lingui/macro'
import {Plural, Trans} from '@lingui/react'
import {DataLink} from 'components/ui/DbLink'
<<<<<<< HEAD
import {JOBS} from 'data/JOBS'
=======
import JOBS from 'data/JOBS'
import {Status} from 'data/STATUSES'
>>>>>>> 0248fb82
import {Event, Events} from 'event'
import _ from 'lodash'
import {Analyser} from 'parser/core/Analyser'
import {EventHook} from 'parser/core/Dispatcher'
import {filter, oneOf} from 'parser/core/filter'
import {dependency} from 'parser/core/Injectable'
import {Actors} from 'parser/core/modules/Actors'
import {Data} from 'parser/core/modules/Data'
import {Invulnerability} from 'parser/core/modules/Invulnerability'
import {PieChartStatistic, Statistics} from 'parser/core/modules/Statistics'
import {Statuses} from 'parser/core/modules/Statuses'
import Suggestions, {SEVERITY, TieredSuggestion} from 'parser/core/modules/Suggestions'
import React from 'react'
import {FISTLESS, FISTS} from './constants'
import DISPLAY_ORDER from './DISPLAY_ORDER'
import {fillStatuses} from './utilities'

const SUGGESTION_TIERS = {
	DOUSED: {
		1: SEVERITY.MAJOR,
	},
	FISTS_OF_EARTH: {
		1: SEVERITY.MEDIUM,
		2: SEVERITY.MAJOR,
	},
}

type FistId = Status['id'] | typeof FISTLESS

type ChartColours = {
	[key in FistId]: string
}

class Fist {
	id: FistId = FISTLESS
	start: number = 0
	end?: number
	gcdCounter: number = 0

	constructor(fistId: FistId, start: number) {
		this.id = fistId
		this.start = start
	}
}

export class Fists extends Analyser {
	static override handle = 'fists'
	static override title = t('mnk.fists.title')`Fists`
	static override displayOrder = DISPLAY_ORDER.FISTS

	@dependency private actors!: Actors
	@dependency private data!: Data
	@dependency private invulnerability!: Invulnerability
	@dependency private statistics!: Statistics
	@dependency private statuses!: Statuses
	@dependency private suggestions!: Suggestions

	private chartColours: ChartColours = {[FISTLESS]: '#888'}
	private fists: Array<Status['id']> = []
	private fistory: Fist[] = []
	private fistHook?: EventHook<Events['action']>

	// Assume FoF by default
	//  if there's a pre-start applybuff, it'll get corrected, and if not, it's already correct
	private activeFist: Fist = new Fist(this.data.statuses.FISTS_OF_FIRE.id, this.parser.pull.timestamp)

	override initialise(): void {
		this.chartColours = {
			...this.chartColours,
			[this.data.statuses.FISTS_OF_EARTH.id]: JOBS.MONK.colour,   // idk it matches
			[this.data.statuses.FISTS_OF_FIRE.id]: JOBS.WARRIOR.colour, // POWER
			[this.data.statuses.FISTS_OF_WIND.id]: JOBS.PALADIN.colour, // only good for utility
		}

		this.fists = fillStatuses(FISTS, this.data)

		const playerFilter = filter<Event>().source(this.parser.actor.id)
		this.addEventHook(playerFilter.type('statusApply').status(oneOf(this.fists)), this.onGain)
		this.addEventHook(playerFilter.type('statusRemove').status(oneOf(this.fists)), this.onRemove)

		this.addEventHook('complete', this.onComplete)
	}

	private handleFistChange(fistId: FistId): void {
		// Initial state correction, set it and dip out
		if (this.parser.currentEpochTimestamp <= this.parser.pull.timestamp) {
			this.activeFist = new Fist(fistId, this.parser.currentEpochTimestamp)
			return
		}

		if (this.activeFist.id !== fistId) {
			this.activeFist.end = this.parser.currentEpochTimestamp
		}

		this.fistory.push(this.activeFist)
		this.activeFist = new Fist(fistId, this.parser.currentEpochTimestamp)
	}

	private onCast(event: Events['action']): void {
		const action = this.data.getAction(event.action)

		// If we don't have a valid action or it's not a GCD, skip
		if (action == null || !(action.onGcd ?? false)) { return }

		// Ignore Meditation and Form Shift
		if ([this.data.actions.MEDITATION.id, this.data.actions.FORM_SHIFT.id].includes(action.id)) {
			return
		}

		this.activeFist.gcdCounter++
	}

	private onGain(event: Events['statusApply']): void {
		const status = this.data.getStatus(event.status)

		if (status == null) {
			return
		}

		this.fistHook = this.addEventHook(
			filter<Event>()
				.source(this.parser.actor.id)
				.type('action'),
			this.onCast,
		)

		this.handleFistChange(event.status)
	}

	private onRemove(event: Events['statusRemove']): void {
		// If we're removing a fist that isn't active, it's just log order weirdness due to timestamps
		if (this.activeFist.id === event.status) {
			this.handleFistChange(FISTLESS)
		}

		if (this.fistHook != null) {
			this.removeEventHook(this.fistHook)
			this.fistHook = undefined
		}
	}

	private onComplete(): void {
		// Flush the last stance
		this.fistory.push({...this.activeFist, end: this.parser.pull.timestamp + this.parser.pull.duration})

		this.suggestions.add(new TieredSuggestion({
			icon: this.data.actions.FISTS_OF_FIRE.icon,
			content: <Trans id="mnk.fists.suggestions.stanceless.content">
				Fist buffs are one of your biggest DPS contributors, either directly with <DataLink action="FISTS_OF_FIRE"/> or by avoiding death with <DataLink action="FISTS_OF_EARTH"/>.
			</Trans>,
			why: <Trans id="mnk.fists.suggestions.stanceless.why">
				<Plural value={this.getFistGCDCount(FISTLESS)} one="# GCD" other="# GCDs"	/> had no Fists buff active.
			</Trans>,
			tiers: SUGGESTION_TIERS.DOUSED,
			value: this.getFistGCDCount(FISTLESS),
		}))

		this.suggestions.add(new TieredSuggestion({
			icon: this.data.actions.FISTS_OF_EARTH.icon,
			content: <Trans id="mnk.fists.suggestions.foe.content">
				When using <DataLink action="FISTS_OF_EARTH"/>, remember to change back to <DataLink status="FISTS_OF_FIRE"/> as soon as possible.
			</Trans>,
			tiers: SUGGESTION_TIERS.FISTS_OF_EARTH,
			why: <Trans id="mnk.fists.suggestions.foe.why">
				<DataLink status="FISTS_OF_EARTH"/> was active for <Plural value={this.getFistGCDCount(this.data.statuses.FISTS_OF_EARTH.id)} one="# GCD" other="# GCDs"/>.
			</Trans>,
			value: this.getFistGCDCount(this.data.statuses.FISTS_OF_EARTH.id),
		}))

		this.suggestions.add(new TieredSuggestion({
			icon: this.data.actions.FISTS_OF_WIND.icon,
			content: <Trans id="mnk.fists.suggestions.fow.content">
				Using <DataLink action="FISTS_OF_WIND"/> provides no combat benefit. Try to stay in <DataLink status="FISTS_OF_FIRE"/> as much as possible.
			</Trans>,
			tiers: SUGGESTION_TIERS.DOUSED,
			why: <Trans id="mnk.fists.suggestions.fow.why">
				<DataLink status="FISTS_OF_WIND"/> was active for <Plural value={this.getFistGCDCount(this.data.statuses.FISTS_OF_WIND.id)} one="# GCD" other="# GCDs"/>.
			</Trans>,
			value: this.getFistGCDCount(this.data.statuses.FISTS_OF_WIND.id),
		}))

		// Statistics
		const uptimeKeys = _.uniq(this.fistory.map(fist => fist.id))

		const data = uptimeKeys.map(id => {
			const value = this.fistory
				.filter(fist => fist.id === id)
				.reduce((total, current) => total + (current.end || this.parser.pull.timestamp + this.parser.pull.duration) - current.start, 0)
			return {
				value,
				color: this.chartColours[id],
				columns: [
					this.getFistName(id),
					this.parser.formatDuration(value),
					this.getFistUptimePercent(id) + '%',
				] as const,
			}
		}).filter(datum => datum.value > 0)

		this.statistics.add(new PieChartStatistic({
			headings: ['Fist', 'Uptime', '%'],
			data,
		}))
	}

	getFistGCDCount(fistId: FistId): number {
		return this.fistory
			.filter(fist => fist.id === fistId)
			.reduce((total, current) => total + current.gcdCounter, 0)
	}

	getFistUptimePercent(fistId: FistId): string {
		const fightUptime = this.parser.currentDuration - this.invulnerability.getDuration({types: ['invulnerable']})
		let statusUptime: number = 0

		// Check for a real status first, because Fistless will need to check total time against all the others
		if (fistId === FISTLESS) {
			const fistUptime = this.fists.reduce((total, fist) => {
				const status = this.data.getStatus(fist)
				if (status == null) { return total }

				return total + this.statuses.getUptime(status, this.actors.current)
			}, 0)

			statusUptime = fightUptime - fistUptime
		} else {
			const status = this.data.getStatus(fistId)
			if (status == null) { return '0' }

			statusUptime = this.statuses.getUptime(status, this.actors.current)

		}

		// No status events for this fist, assume 100% uptime
		if (statusUptime === 0) {
			return '100'
		}

		return ((statusUptime / fightUptime) * 100).toFixed(2)
	}

	getFistName(fistId: FistId): string {
		if (fistId === FISTLESS) {
			// NOTE: Do /not/ return a <Trans> here - it will cause Chart.js to try and clone the entire react tree.
			// TODO: Work out how to translate this shit.
			return 'Fistless'
		}

		const status = this.data.getStatus(fistId)

		if (status != null && this.fists.includes(status.id)) {
			return status.name
		}

		return 'Unknown'
	}
}<|MERGE_RESOLUTION|>--- conflicted
+++ resolved
@@ -1,12 +1,8 @@
 import {t} from '@lingui/macro'
 import {Plural, Trans} from '@lingui/react'
 import {DataLink} from 'components/ui/DbLink'
-<<<<<<< HEAD
 import {JOBS} from 'data/JOBS'
-=======
-import JOBS from 'data/JOBS'
 import {Status} from 'data/STATUSES'
->>>>>>> 0248fb82
 import {Event, Events} from 'event'
 import _ from 'lodash'
 import {Analyser} from 'parser/core/Analyser'
