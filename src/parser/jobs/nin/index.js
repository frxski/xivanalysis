--- conflicted
+++ resolved
@@ -3,10 +3,7 @@
 import Ninjutsu from './Ninjutsu'
 import Ninki from './Ninki'
 import NinWeaving from './NinWeaving'
-<<<<<<< HEAD
-=======
 import ShadowFang from './ShadowFang'
->>>>>>> f49b25d1
 import TrickAttackWindow from './TrickAttackWindow'
 export default [
 	About,
@@ -14,9 +11,6 @@
 	Ninjutsu,
 	Ninki,
 	NinWeaving,
-<<<<<<< HEAD
-=======
 	ShadowFang,
->>>>>>> f49b25d1
 	TrickAttackWindow,
 ]