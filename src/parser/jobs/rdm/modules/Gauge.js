--- conflicted
+++ resolved
@@ -90,11 +90,7 @@
 		const abilityId = event.ability.guid
 		const {white, black} = MANA_GAIN[abilityId] || {}
 		if (white || black) {
-<<<<<<< HEAD
-			if (!event.successfulHit.successfulHit) {
-=======
 			if (!event.successfulHit) {
->>>>>>> 20bf41ac
 				// Melee combo skills will still consume mana but will not continue the combo, set an invuln/missed flag for downstream consumers
 				this.missOrInvuln = true
 
