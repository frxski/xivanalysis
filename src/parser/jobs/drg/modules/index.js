--- conflicted
+++ resolved
@@ -3,11 +3,8 @@
 import Combos from './Combos'
 import Cooldowns from './Cooldowns'
 import Debuffs from './Debuffs'
-<<<<<<< HEAD
 import OGCDDowntime from './OGCDDowntime'
-=======
 import Positionals from './Positionals'
->>>>>>> 4e1f9a17
 import Procs from './Procs'
 //import RotationWatchdog from './RotationWatchdog'
 import Weaving from './Weaving'
@@ -17,11 +14,8 @@
 	Combos,
 	Cooldowns,
 	Debuffs,
-<<<<<<< HEAD
 	OGCDDowntime,
-=======
 	Positionals,
->>>>>>> 4e1f9a17
 	Procs,
 	//RotationWatchdog, // TODO - Restore this module after making it actually correct for ShB
 	Weaving,
