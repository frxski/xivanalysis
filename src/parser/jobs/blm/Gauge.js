//I've heard it's cool to build your own job gauge.
import React from 'react'
import {Trans, Plural, i18nMark} from '@lingui/react'

import {ActionLink} from 'components/ui/DbLink'
import ACTIONS from 'data/ACTIONS'
import Module from 'parser/core/Module'
import {Suggestion, SEVERITY} from 'parser/core/modules/Suggestions'

const GAUGE_EVENTS = [
	'begincast',
	'cast',
	'damage',
	'death',
]

export const BLM_GAUGE_EVENT = Symbol('blmgauge')

/*
const AF1_ACTIONS = [
	ACTIONS.FIRE_I.id,
	ACTIONS.FIRE_II.id,
]
const UI1_ACTIONS = [
	ACTIONS.BLIZZARD_I.id,
	ACTIONS.BLIZZARD_II.id,
	ACTIONS.FREEZE.id,
]
const AF_ACTIONS = [
	ACTIONS.FIRE_I.id,
	ACTIONS.FIRE_II.id,
	ACTIONS.FIRE_III.id,
	ACTIONS.FIRE_IV.id,
]
*/

const ENOCHIAN_DURATION_REQUIRED = 30000
const ASTRAL_UMBRAL_DURATION = 13000

//max number of AFUI and UH stacks
const MAX_STACK_COUNT = 3

export default class Gauge extends Module {
	static handle = 'gauge'
	static i18n_id = i18nMark('blm.gauge.title')
	static dependencies = [
		'suggestions',
	]

	_astralFireStacks = 0
	_umbralIceStacks = 0
	_umbralHeartStacks = 0
	_astralUmbralStackTimer = 0
	_hasEnochian = false
	_enochianTimer = 0
	_hasPolyglot = false

	_droppedEno = 0
	_lostFoul = 0
	_overwrittenFoul = 0
	_normalizeIndex = 0

	_toAdd = []

	addEvent() {
		const lastAdded = this._toAdd[this._toAdd.length - 1]
		if (!lastAdded) {
			return
		}

		if (lastAdded.astralFire !== this._astralFireStacks ||
			lastAdded.umbralIce !== this._umbralIceStacks ||
			lastAdded.umbralHearts !== this._umbralHeartStacks ||
			lastAdded.enochian !== this._hasEnochian ||
			lastAdded.polyglot !== this._hasPolyglot
		) {
			if (lastAdded.insertAfter === this._normalizeIndex) {
				this._toAdd.pop()
			}

			this._toAdd.push({
				type: BLM_GAUGE_EVENT,
				insertAfter: this._normalizeIndex,
				astralFire: this._astralFireStacks,
				umbralIce: this._umbralIceStacks,
				umbralHearts: this._umbralHeartStacks,
				enochian: this._hasEnochian,
				polyglot: this._hasPolyglot,
			})
		}
	}

	constructor(...args) {
		super(...args)
		/*
		this.addHook('begincast', {by: 'player'}, this._onBegin)
		this.addHook('cast', {by: 'player'}, this._onCast)
		this.addHook('death', {to: 'player'}, this._onDeath)
		*/
		this.addHook('complete', this._onComplete)
	}

	normalise(events) {
		this._toAdd.push({
			type: BLM_GAUGE_EVENT,
			insertAfter: this._normalizeIndex,
			astralFire: this._astralFireStacks,
			umbralIce: this._umbralIceStacks,
			umbralHearts: this._umbralHeartStacks,
			enochian: this._hasEnochian,
			polyglot: this._hasPolyglot,
		})

		for (this._normalizeIndex = 0; this._normalizeIndex < events.length; this._normalizeIndex++) {
			const event = events[this._normalizeIndex]

			this.updateStackTimers(event)

			if (!this.parser.byPlayer(event) || !GAUGE_EVENTS.includes(event.type)) {
				continue
			}

			switch (event.type) {
			case 'begincast':
				break
			case 'cast':
				this._onCast(event)
				break
			case 'damage':
				break
			case 'death':
				this._onDeath(event)
				break
			}
		}

		this._toAdd.forEach((i) => console.log(i))

<<<<<<< HEAD
		// Add all the events we gathered up in, in order
		let offset = 0
		this._toAdd.sort((a, b) => a.insertAfter - b.insertAfter).forEach(event => {
			events.splice(event.insertAfter + 1 + offset, 0, event)
			offset++
		})

		return events
	}

	onAstralUmbralTimeout() {
		this._astralFireStacks = 0
		this._umbralIceStacks = 0
		this._astralUmbralStackTimer = 0
		this.onEnoDropped()
	}

	onEnoDropped() {
		if (this._hasEnochian) {
			if (!this._hasPolyglot) {
				this._lostFoul++
=======
			} else {
				this._AFUITimer = event.timestamp
				this._AF ++
				this._AF = Math.min(this._AF, MAX_STACK_COUNT)
>>>>>>> 7aaf6e3c
			}
			this._droppedEno++
		}
		this._hasPolyglot = false
		this._hasEnochian = false
		this._enochianTimer = 0
		this._umbralHeartStacks = 0
		this.addEvent()
	}

	onGainPolyglot() {
		if (this._hasPolyglot) {
			this._overwrittenFoul++
		}
		this._hasPolyglot = true
		this.addEvent()
	}

<<<<<<< HEAD
	onConsumePolyglot() {
		if (!this._hasPolyglot && this._overwrittenFoul > 0) {
			// Safety to catch ordering issues where Foul is used late enough to trigger our overwrite check but happens before Poly actually overwrites
			this._overwrittenFoul--
=======
			} else {
				this._AFUITimer = event.timestamp
				this._UI ++
				this._UI = Math.min(this._UI, MAX_STACK_COUNT)
			}
>>>>>>> 7aaf6e3c
		}
		this._hasPolyglot = false
		this.addEvent()
	}

	onGainUmbralIceStack(event) {
		if (this._astralFireStacks > 0) {
			this.onAstralUmbralTimeout()
		} else {
			this._astralUmbralStackTimer = event.timestamp
			this._umbralIceStacks = Math.min(this._umbralIceStacks + 1, 3)
			this.addEvent()
		}
	}

	onGainAstralFireStack(event) {
		if (this._umbralIceStacks > 0) {
			this.onAstralUmbralTimeout()
		} else {
			this._astralUmbralStackTimer = event.timestamp
			this._astralFireStacks = Math.min(this._astralFireStacks + 1, 3)
			this.addEvent()
		}
	}

	onGainMaxAstralFireStacks(event) {
		this._umbralIceStacks = 0
		this._astralFireStacks = 3
		this._astralUmbralStackTimer = event.timestamp
		this.addEvent()
	}

	onGainMaxUmbralIceStacks(event) {
		this._astralFireStacks = 0
		this._umbralIceStacks = 3
		this._astralUmbralStackTimer = event.timestamp
		this.addEvent()
	}

	onTransposeStacks(event) {
		if (this._astralFireStacks > 0 || this._umbralIceStacks > 0) {
			this._astralUmbralStackTimer = event.timestamp
			if (this._astralFireStacks > 0) {
				this._astralFireStacks = 0
				this._umbralIceStacks = 1
			} else {
				this._astralFireStacks = 1
				this._umbralIceStacks = 0
			}
			this.addEvent()
		}
	}

	tryConsumeUmbralHearts(event, count, force = false) {
		if (this._umbralHeartStacks > 0 && (this._astralFireStacks > 0 || force)) {
			this._umbralHeartStacks = Math.max(this._umbralHeartStacks - count, 0)
			this.addEvent()
		}
	}

	updateStackTimers(event) {
		if (event.timestamp - this._astralUmbralStackTimer > ASTRAL_UMBRAL_DURATION) {
			this.onAstralUmbralTimeout()
		}

		if (this._hasEnochian) {
			const enoRunTime = event.timestamp - this._enochianTimer
			if (enoRunTime >= ENOCHIAN_DURATION_REQUIRED) {
				this.onGainPolyglot()
				this._enochianTimer = event.timestamp - (enoRunTime - ENOCHIAN_DURATION_REQUIRED)
			}
		}
	}

	_onCast(event) {
		const abilityId = event.ability.guid

		switch (abilityId) {
		case ACTIONS.ENOCHIAN.id:
			if (!this._hasEnochian) {
				this._hasEnochian = true
				this._enochianTimer = event.timestamp
			}
			break
		case ACTIONS.BLIZZARD_I.id:
		case ACTIONS.BLIZZARD_II.id:
		case ACTIONS.FREEZE.id:
			this.onGainUmbralIceStack(event)
			break
		case ACTIONS.BLIZZARD_III.id:
			this.onGainMaxUmbralIceStacks(event)
			break
		case ACTIONS.BLIZZARD_IV.id:
			this._umbralHeartStacks = 3
			break
		case ACTIONS.FIRE_I.id:
		case ACTIONS.FIRE_II.id:
			this.onGainAstralFireStack(event)
			this.tryConsumeUmbralHearts(event, 1)
			break
		case ACTIONS.FIRE_III.id:
			this.tryConsumeUmbralHearts(event, 1)
			this.onGainMaxAstralFireStacks(event)
			break
		case ACTIONS.FLARE.id:
			this.tryConsumeUmbralHearts(event, 3, true)
			this.onGainMaxAstralFireStacks(event)
			break
		case ACTIONS.FOUL.id:
			this.onConsumePolyglot()
			break
		case ACTIONS.TRANSPOSE.id:
			this.onTransposeStacks(event)
			break
		}
	}

	_onDeath() {
		// Death just flat out resets everything except for poly. Rip.
		// Not counting the loss towards the rest of the gauge loss, that'll just double up on the suggestions
		this._astralFireStacks = 0
		this._umbralIceStacks = 0
		this._umbralHeartStacks = 0
		this._astralUmbralStackTimer = 0
		this._hasEnochian = false
		this._enochianTimer = 0
	}

	_onComplete() {
		// Suggestions for lost eno
		if (this._droppedEno) {
			this.suggestions.add(new Suggestion({
				icon: ACTIONS.ENOCHIAN.icon,
				content: <Trans id="blm.gauge.suggestions.dropped-enochian.content">
					Dropping <ActionLink {...ACTIONS.ENOCHIAN}/> may lead to lost <ActionLink {...ACTIONS.FOUL}/>, more clipping because of additional <ActionLink {...ACTIONS.ENOCHIAN}/> casts, unavailability of <ActionLink {...ACTIONS.FIRE_IV}/> and <ActionLink {...ACTIONS.BLIZZARD_IV}/> or straight up missing out on the 10% damage bonus that <ActionLink {...ACTIONS.ENOCHIAN}/> provides.
				</Trans>,
				severity: SEVERITY.MEDIUM,
				why: <Trans id="blm.gauge.suggestions.dropped-enochian.why">
					{this._droppedEno} dropped Enochian <Plural value={this._droppedEno} one="buff" other="buffs"/>.
				</Trans>,
			}))
		}

		if (this._lostFoul) {
			this.suggestions.add(new Suggestion({
				icon: ACTIONS.FOUL.icon,
				content: <Trans id="blm.gauge.suggestions.lost-foul.content">
					You lost <ActionLink {...ACTIONS.FOUL}/> due to dropped <ActionLink {...ACTIONS.ENOCHIAN}/>. <ActionLink {...ACTIONS.FOUL}/> is your strongest GCD, so always maximize its casts.
				</Trans>,
				severity: SEVERITY.MAJOR,
				why: <Trans id="blm.gauge.suggestions.lost-foul.why">
					<Plural value={this._lostFoul} one="# Foul was" other="# Fouls were"/> lost.
				</Trans>,
			}))
		}

		if (this._overwrittenFoul) {
			this.suggestions.add(new Suggestion({
				icon: ACTIONS.FOUL.icon,
				content: <Trans id="blm.gauge.suggestions.overwritten-foul.content">
					You overwrote <ActionLink {...ACTIONS.FOUL}/> due to not casting it every 30s. <ActionLink {...ACTIONS.FOUL}/> is your strongest GCD, so always maximize its casts.
				</Trans>,
				severity: SEVERITY.MAJOR,
				why: <Trans id="blm.gauge.suggestions.overwritten-foul.why">
					Foul got overwritten <Plural value={this._overwrittenFoul} one="# time" other="# times"/>.
				</Trans>,
			}))
		}
	}

	getAF() {
		return this._astralFireStacks
	}

	getUI() {
		return this._umbralIceStacks
	}

	getUH() {
		return this._umbralHeartStacks
	}
}
<|MERGE_RESOLUTION|>--- conflicted
+++ resolved
@@ -37,9 +37,6 @@
 const ENOCHIAN_DURATION_REQUIRED = 30000
 const ASTRAL_UMBRAL_DURATION = 13000
 
-//max number of AFUI and UH stacks
-const MAX_STACK_COUNT = 3
-
 export default class Gauge extends Module {
 	static handle = 'gauge'
 	static i18n_id = i18nMark('blm.gauge.title')
@@ -136,7 +133,6 @@
 
 		this._toAdd.forEach((i) => console.log(i))
 
-<<<<<<< HEAD
 		// Add all the events we gathered up in, in order
 		let offset = 0
 		this._toAdd.sort((a, b) => a.insertAfter - b.insertAfter).forEach(event => {
@@ -158,12 +154,6 @@
 		if (this._hasEnochian) {
 			if (!this._hasPolyglot) {
 				this._lostFoul++
-=======
-			} else {
-				this._AFUITimer = event.timestamp
-				this._AF ++
-				this._AF = Math.min(this._AF, MAX_STACK_COUNT)
->>>>>>> 7aaf6e3c
 			}
 			this._droppedEno++
 		}
@@ -182,18 +172,10 @@
 		this.addEvent()
 	}
 
-<<<<<<< HEAD
 	onConsumePolyglot() {
 		if (!this._hasPolyglot && this._overwrittenFoul > 0) {
 			// Safety to catch ordering issues where Foul is used late enough to trigger our overwrite check but happens before Poly actually overwrites
 			this._overwrittenFoul--
-=======
-			} else {
-				this._AFUITimer = event.timestamp
-				this._UI ++
-				this._UI = Math.min(this._UI, MAX_STACK_COUNT)
-			}
->>>>>>> 7aaf6e3c
 		}
 		this._hasPolyglot = false
 		this.addEvent()
