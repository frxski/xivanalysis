--- conflicted
+++ resolved
@@ -14,16 +14,12 @@
 const EXPECTED_FIRE4 = 6
 const FIRE4_FROM_CONVERT = 2
 const MIN_MP_LEAVING_UI_NORMALLY = 12960
-<<<<<<< HEAD
 const DEBUG_LOG_ALL_FIRE_COUNTS = false && process.env.NODE_ENV !== 'production'
-=======
-const DEBUG_LOG_ALL_FIRE_COUNTS = false
 const AFUIBUFFMAXSTACK = 3
 
 // This is feelycraft at the moment. Rotations longer than that get put into the history array to sort out transpose shenanigans.
 // TODO: consider downtime and do something with it. Like throwing out the rotation or godknows.
 const MIN_ROTATION_LENGTH = 3
->>>>>>> 7aaf6e3c
 
 export default class RotationWatchdog extends Module {
 	static handle = 'RotationWatchdog'
