import Weaving from 'parser/core/modules/Weaving'
import ACTIONS from 'data/ACTIONS'
import {BLM_GAUGE_EVENT} from './Gauge'
import DISPLAY_ORDER from './DISPLAY_ORDER'

const OGCD_EXCEPTIONS = [
	ACTIONS.LUCID_DREAMING.id,
	ACTIONS.ADDLE.id,
	ACTIONS.SURECAST.id,
	ACTIONS.APOCATASTASIS.id,
	ACTIONS.MANA_SHIFT.id,
	ACTIONS.TRANSPOSE.id,
]

const OPENER_ENO_TIME_THRESHHOLD = 10000

//max number of AFUI stacks
const MAX_BUFF_STACKS = 3

export default class BlmWeaving extends Weaving {
	static handle = 'weaving'
	static displayOrder = DISPLAY_ORDER.WEAVING

	static dependencies = [
		...Weaving.dependencies,
		'invuln',
		'gauge', // eslint-disable-line xivanalysis/no-unused-dependencies
	]

	_astralFireStacks = 0
	_umbralIceStacks = 0

	_lastF3FastCast = false
	_lastB3FastCast = false

	constructor(...args) {
		super(...args)
		this.addHook(BLM_GAUGE_EVENT, this._onGaugeChange)
		this.addHook('begincast', {by: 'player', abilityId: ACTIONS.FIRE_III.id}, this._beginFire3)
		this.addHook('begincast', {by: 'player', abilityId: ACTIONS.BLIZZARD_III.id}, this._beginBlizzard3)
	}

	_beginFire3() {
		this._lastF3FastCast = this._umbralIceStacks === MAX_BUFF_STACKS
	}
	_beginBlizzard3() {
		this._lastB3FastCast = this._astralFireStacks === MAX_BUFF_STACKS
	}

	_onGaugeChange(event) {
		this._astralFireStacks = event.astralFire
		this._umbralIceStacks = event.umbralIce
	}

	//check for fast casted F3/B3 and allow 1 weave if you get one
	isBadWeave(weave, maxWeaves) {
		if (weave.leadingGcdEvent.ability) {
			const weaveCount = weave.weaves.filter(
				event => !this.invuln.isUntargetable('all', event.timestamp)
			).length

			//allow a single weave of the OGCD exceptions
			if (weaveCount === 1 && OGCD_EXCEPTIONS.includes(weave.weaves[0].ability.guid)) {
				return false
			}

			//allow first eno to be ignored because it's a neccessary weave. 10s for that to happen because of O5s Eno delay.
			if (weaveCount === 1) {
				const ogcdTime = weave.weaves[0].timestamp - this.parser.fight.start_time
				if (ogcdTime < OPENER_ENO_TIME_THRESHHOLD && weave.weaves[0].ability.guid === ACTIONS.ENOCHIAN.id) {
					return false
				}
			}

<<<<<<< HEAD
			//allow single weave under fast B3/F3 and allow a double weave with the OGCD exceptions
			if ((weave.gcdEvent.ability.guid === ACTIONS.FIRE_III.id && this._UI3) || (weave.gcdEvent.ability.guid === ACTIONS.BLIZZARD_III.id && this._AF3)) {
=======
			//allow single weave under fast B3/F3
			if ((weave.leadingGcdEvent.ability.guid === ACTIONS.FIRE_III.id && this._lastF3FastCast) ||
				(weave.leadingGcdEvent.ability.guid === ACTIONS.BLIZZARD_III.id && this._lastB3FastCast)
			) {
>>>>>>> 577eb453
				if (weaveCount === 1) {
					return false
				}
				if (weaveCount === 2 && (OGCD_EXCEPTIONS.includes(weave.weaves[0].ability.guid) || OGCD_EXCEPTIONS.includes(weave.weaves[1].ability.guid))) {
					return false
				}
			}
		}

		return super.isBadWeave(weave, maxWeaves)
	}
}<|MERGE_RESOLUTION|>--- conflicted
+++ resolved
@@ -72,19 +72,11 @@
 				}
 			}
 
-<<<<<<< HEAD
-			//allow single weave under fast B3/F3 and allow a double weave with the OGCD exceptions
-			if ((weave.gcdEvent.ability.guid === ACTIONS.FIRE_III.id && this._UI3) || (weave.gcdEvent.ability.guid === ACTIONS.BLIZZARD_III.id && this._AF3)) {
-=======
 			//allow single weave under fast B3/F3
 			if ((weave.leadingGcdEvent.ability.guid === ACTIONS.FIRE_III.id && this._lastF3FastCast) ||
 				(weave.leadingGcdEvent.ability.guid === ACTIONS.BLIZZARD_III.id && this._lastB3FastCast)
 			) {
->>>>>>> 577eb453
 				if (weaveCount === 1) {
-					return false
-				}
-				if (weaveCount === 2 && (OGCD_EXCEPTIONS.includes(weave.weaves[0].ability.guid) || OGCD_EXCEPTIONS.includes(weave.weaves[1].ability.guid))) {
 					return false
 				}
 			}
