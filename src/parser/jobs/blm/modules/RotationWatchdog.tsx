import {t} from '@lingui/macro'
import {Plural, Trans} from '@lingui/react'
import {DataLink} from 'components/ui/DbLink'
import {RotationTable} from 'components/ui/RotationTable'
import {ActionKey} from 'data/ACTIONS'
import {Events, FieldsTargeted} from 'event'
import {Analyser} from 'parser/core/Analyser'
import {dependency} from 'parser/core/Injectable'
import {Actors} from 'parser/core/modules/Actors'
import {Data} from 'parser/core/modules/Data'
import {Invulnerability} from 'parser/core/modules/Invulnerability'
import Suggestions, {SEVERITY, TieredSuggestion} from 'parser/core/modules/Suggestions'
import {Timeline} from 'parser/core/modules/Timeline'
import {UnableToAct} from 'parser/core/modules/UnableToAct'
import React, {Fragment, ReactNode} from 'react'
import {Icon, Message} from 'semantic-ui-react'
import DISPLAY_ORDER from './DISPLAY_ORDER'
import {FIRE_SPELLS} from './Elements'
import {Gauge, ASTRAL_UMBRAL_DURATION, BLMGaugeState, MAX_UMBRAL_HEART_STACKS} from './Gauge'
import Leylines from './Leylines'
import Procs from './Procs'

const DEBUG_SHOW_ALL_CYCLES = false && process.env.NODE_ENV !== 'production'

const MAX_POSSIBLE_FIRE4 = 6
const NO_UH_EXPECTED_FIRE4 = 4
const FIRE4_FROM_MANAFONT = 1

const EXTRA_F4_COP_THRESHOLD = 0.5 // Feelycraft

const DEFAULT_SEVERITY_TIERS = {
	1: SEVERITY.MINOR,
	3: SEVERITY.MEDIUM,
	5: SEVERITY.MAJOR,
}

const ENHANCED_SEVERITY_TIERS = {
	1: SEVERITY.MINOR,
	2: SEVERITY.MEDIUM,
	3: SEVERITY.MAJOR,
}

const CYCLE_ENDPOINTS: ActionKey[] = [
	'BLIZZARD_III',
	'TRANSPOSE',
	'FREEZE',
]

// This is feelycraft at the moment. Rotations shorter than this won't be processed for errors.
const MIN_ROTATION_LENGTH = 3

interface CycleErrorCode {priority: number, message: ReactNode}
const DEATH_PRIORITY = 101 // Define this const here so we can reference it in both classes
const HIDDEN_PRIORITY_THRESHOLD = 2 // Same as ^
/**
 * Error type codes, higher values indicate higher priority errors. If you add more, adjust the IDs to ensure correct priorities.
 * Only the highest priority error will be displayed in the 'Reason' column.
 * NOTE: Cycles with values at or below HIDDEN_PRIORITY_THRESHOLD will be filtered out of the RotationTable display
 * unless the DEBUG_SHOW_ALL_CYCLES variable is set to true
 */
const CYCLE_ERRORS: {[key: string]: CycleErrorCode } = {
	NO_ERROR: {priority: 0, message: 'No errors'},
	FINAL_OR_DOWNTIME: {priority: 1, message: 'Ended with downtime, or last cycle'},
	SHORT: {priority: HIDDEN_PRIORITY_THRESHOLD, message: 'Too short, won\'t process'},
	// Messages below should be Trans objects since they'll be displayed to end users
	SHOULD_SKIP_T3: {priority: 8, message: <Trans id="blm.rotation-watchdog.error-messages.should-skip-t3">Should skip hardcast <DataLink action="THUNDER_III"/></Trans>},
	SHOULD_SKIP_B4: {priority: 9, message: <Trans id="blm.rotation-watchdog.error-messages.should-skip-b4">Should skip <DataLink action="BLIZZARD_IV"/></Trans>},
	MISSING_FIRE4S: {priority: 10, message: <Trans id="blm.rotation-watchdog.error-messages.missing-fire4s">Missing one or more <DataLink action="FIRE_IV"/>s</Trans>}, // These two errors are lower priority since they can be determined by looking at the
	MISSING_DESPAIRS: {priority: 15, message: <Trans id="blm.rotation-watchdog.error-messages.missing-despair">Missing one or more <DataLink action="DESPAIR"/>s</Trans>}, // target columns in the table, so we want to tell players about other errors first
	MANAFONT_BEFORE_DESPAIR: {priority: 30, message: <Trans id="blm.rotation-watchdog.error-messages.manafont-before-despair"><DataLink action="MANAFONT"/> used before <DataLink action="DESPAIR"/></Trans>},
	EXTRA_T3: {priority: 49, message: <Trans id="blm.rotation-watchdog.error-messages.extra-t3">Extra <DataLink action="THUNDER_III"/>s</Trans>}, // Extra T3 and Extra F1 are *very* similar in terms of per-GCD potency loss
	EXTRA_F1: {priority: 50, message: <Trans id="blm.rotation-watchdog.error-messages.extra-f1">Extra <DataLink action="FIRE_I"/></Trans>}, // These two codes should stay close to each other
	NO_FIRE_SPELLS: {priority: 75, message: <Trans id="blm.rotation-watchdog.error-messages.no-fire-spells">Rotation included no Fire spells</Trans>},
	DROPPED_AF_UI: {priority: 100, message: <Trans id="blm.rotation-watchdog.error-messages.dropped-astral-umbral">Dropped Astral Fire or Umbral Ice</Trans>},
	DIED: {priority: DEATH_PRIORITY, message: <Trans id="blm.rotation-watchdog.error-messages.died"><DataLink showName={false} action="RAISE"/> Died</Trans>},
}

interface CycleEvent extends FieldsTargeted {
	action: number,
	isProc: boolean,
	gaugeContext: BLMGaugeState
}

interface FirePhaseMetadata {
	startTime: number,
	initialMP: number,
	circleOfPowerPct: number
	initialGaugeState: BLMGaugeState
}

class Cycle {
	private data: Data
	private fireSpellIds: number[] = []

	//#region Cycle events
	// Keep track of spells cast in this cycle by which phase of the cycle they're in
	private unaspectedEvents: CycleEvent[] = [] // This will only include events during opener or reopener cycles
	private icePhaseEvents: CycleEvent[] = []
	private firePhaseEvents: CycleEvent[] = []
	private manafontPhaseEvents: CycleEvent[] = [] // Keeping track of post-manafont events separately so we can fine-tune some of the analysis logic

	// Concatenate the phased events together to produce the full event array for the cycle
	public get events(): CycleEvent[] {
		return this.unaspectedEvents.concat(this.icePhaseEvents).concat(this.firePhaseEvents).concat(this.manafontPhaseEvents)
	}
	//#endregion

	//#region Cycle metadata
	public startTime: number
	public endTime?: number
	public firePhaseMetadata: FirePhaseMetadata
	public finalOrDowntime: boolean = false

	private _errorCode: CycleErrorCode = CYCLE_ERRORS.NO_ERROR

	public set errorCode(code: CycleErrorCode) {
		if (code.priority > this._errorCode.priority) {
			this._errorCode = code
		}
	}

	public get errorCode(): CycleErrorCode {
		return this._errorCode
	}
	//#endregion

	//#region Fire 4s
	/**
	 * June 2021 revamp of this function brings back some of the pre-Shadowbringers gauge state complexity for determining expected fire counts for the following reasons:
	 *   1. While Umbral Soul gives us a downtime action to build and maintain Umbral Hearts/Umbral Ice, it isn't foolproof. E1S's giant midfight cutscene is a forced drop.
	 *   2. Freeze reopener after death or a forced drop is an expected 5xF4 cycle, and is more PPS than a B3 B4 [T3] F3 [Fire phase] or a Freeze B4 [T3] F3 [Fire phase] reopener, so we should allow it
	 *   3. Alternate playstyle cycles and the No-B4-Opener rely on Ley Lines to eke out a 5th F4 without using F1, and enough BLMs are using the alternate playstyle to warrant not dinging those
	 *   4. Separating the 'How many F4s can you get from this starting gauge state' count from the 'how many total F4s can this cycle fit with Manafont factored in' count allows for more robust thunder counts later on
	 *
	 * NOTE:
	 *   This revamp does NOT account for all the complexities of the alternate playstyle transpose shenanigans.
	 *   It only sets the baseline expected F4 count at 4, and assumes extra F4s based on the number of Umbral Hearts carried into the Astral Fire phase.
	 */
	public get expectedFire4s(): number | undefined {
		if (this.finalOrDowntime) {
			return
		}

		// Get the expected count prior to the initial despair
		let expectedCount = this.expectedFire4sBeforeDespair

		// Adjust expected count if the cycle included manafont
		expectedCount += this.hasManafont ? FIRE4_FROM_MANAFONT : 0

		return expectedCount
	}

	public get expectedFire4sBeforeDespair(): number {
		// Cycles start with a baseline of 4 Fire 4s
		let expectedCount = NO_UH_EXPECTED_FIRE4

		// Cycles with at least one heart get an extra F4 (5x F4 + F1 with 1 heart is the same MP cost as the standard 6F4 + F1 with 3)
		// Note that two hearts does not give any extra F4s, though it'll hardly ever come up in practice
		if (this.firePhaseMetadata.initialGaugeState.umbralHearts > 0) {
			expectedCount++
		}

		// Cycles with full hearts get two extra F4s
		if (this.firePhaseMetadata.initialGaugeState.umbralHearts === MAX_UMBRAL_HEART_STACKS) {
			expectedCount++
		}

		/**
		 * IF this cycle's Astral Fire phase began with no Umbral Hearts (either no-B4-opener, or a midfight alternate playstyle cycle),
		 * AND it is not an opener that begins with Fire 3 (ie, the cycle includes an ice phase)
		 * AND we have leylines for long enough to squeeze in an extra F4
		 * THEN we increase the expected count by one
		 */
		if (
			expectedCount === NO_UH_EXPECTED_FIRE4 &&
			this.icePhaseEvents.length > 0 &&
			this.firePhaseMetadata.circleOfPowerPct >= EXTRA_F4_COP_THRESHOLD
		) {
			expectedCount++
		}

		// Make sure we don't go wild and return a larger expected count than is actually possible, in case the above logic misbehaves...
		return Math.min(expectedCount, MAX_POSSIBLE_FIRE4)
	}

	public get actualFire4s(): number {
		return this.events.filter(event => event.action === this.data.actions.FIRE_IV.id).length
	}

	public get missingFire4s(): number | undefined {
		if (!this.expectedFire4s) { return }
		return Math.max(this.expectedFire4s - this.actualFire4s, 0)
	}
	//#endregion

	//#region Despairs
	public get expectedDespairs(): number {
		return this.hasManafont ? 2 : 1
	}

	public get actualDespairs(): number {
		return this.events.filter(event => event.action === this.data.actions.DESPAIR.id).length
	}

	public get missingDespairs(): number {
		return Math.max(this.expectedDespairs - this.actualDespairs, 0)
	}
	//#endregion

	//#region Thunder 3s
	private hardT3sInPhase(events: CycleEvent[]): number {
		return events.filter(event => event.action === this.data.actions.THUNDER_III.id && !event.isProc).length
	}

	public get hardT3sBeforeManafont(): number {
		return this.hardT3sInPhase(this.firePhaseEvents)
	}

	public get hardT3sAfterManafont(): number {
		return this.hardT3sInPhase(this.manafontPhaseEvents)
	}

	public get hardT3sInFireCount(): number {
		return this.hardT3sBeforeManafont + this.hardT3sAfterManafont
	}

	public get extraT3s(): number {
		// By definition, if you didn't miss any expected casts, you couldn't have hardcast an extra T3
		if (!(this.missingFire4s || this.missingDespairs)) {
			return 0
		}

		// Determine how much MP we need to cast all of our expected Fire spells
		const minimumMPForExpectedFires =
			(this.expectedFire4sBeforeDespair * this.data.actions.FIRE_IV.mpCost + // MP for the expected Fire 4s
			(this.events.some(event => event.action === this.data.actions.FIRE_I.id) ? 1 : 0) * this.data.actions.FIRE_I.mpCost) // Feelycraft: If they included a single F1 we'll allow it. If they skipped it, that's fine too. If they have more than one, it's bad so only allow one for the MP requirement calculation.
			* 2 // Astral Fire makes F1 and F4 cost twice as much
			- this.firePhaseMetadata.initialGaugeState.umbralHearts * this.data.actions.FIRE_IV.mpCost // Refund the additional cost for each Umbral Heart carried into the Astral Fire phase
			+ this.data.actions.FIRE_IV.mpCost // Add in the required MP cost for Despair, which happens to be the same as an F4

		// Figure out how many T3s we could hardcast with the MP not needed for Fires (if any)
		const maxHardcastT3s = Math.floor(Math.max(this.firePhaseMetadata.initialMP - minimumMPForExpectedFires, 0) / this.data.actions.THUNDER_III.mpCost)

		// Refund the T3s that dont lose us a Fire 4 from the pre-manafont hardcast count, as well as one from the post-manafont count
		return Math.max(this.hardT3sBeforeManafont - maxHardcastT3s, 0) + Math.max(this.hardT3sAfterManafont - 1, 0)
	}
	//#endregion

	//#region Manafont
	public get hasManafont(): boolean {
		return this.events.some(event => event.action === this.data.actions.MANAFONT.id)
	}

	public get manafontBeforeDespair(): boolean {
		return this.hasManafont && !this.firePhaseEvents.some(event => event.action === this.data.actions.DESPAIR.id)
	}
	//#endregion

	//#region Other Fire checks
	public get extraF1s(): number {
		return Math.max(this.events.filter(event => event.action === this.data.actions.FIRE_I.id).length - 1, 0)
	}

	public get isMissingFire(): boolean {
		return !this.events.some(event => this.fireSpellIds.includes(event.action))
	}
	//#endregion

	//#region Final cycle or downtime cycle checks
	public get shouldSkipB4(): boolean {
		return this.finalOrDowntime // B4 should be skipped if this cycle ended in downtime or the end of the fight,
			&& this.icePhaseEvents.some(event => event.action === this.data.actions.BLIZZARD_IV.id) // AND this cycle had a B4 cast
			&& this.actualFire4s <= NO_UH_EXPECTED_FIRE4 // AND the Umbral Hearts gained from Blizzard 4 weren't needed
	}

	// Hardcasted T3's initial potency isn't worth it if the DoT is going to go to waste before the boss jumps or dies
	public get shouldSkipT3(): boolean {
		return this.finalOrDowntime && this.hardT3sInFireCount > 0
	}
	//#endregion

	public get includeInSuggestions(): boolean {
		return this.errorCode.priority < DEATH_PRIORITY && this.errorCode.priority > HIDDEN_PRIORITY_THRESHOLD
	}

	constructor(start: number, gaugeState: BLMGaugeState, dataRef: Data, fireSpellIds: number[]) {
		this.startTime = start
		this.firePhaseMetadata = {
			startTime: 0,
			initialMP: 0,
			circleOfPowerPct: 0,
			initialGaugeState: {...gaugeState},
		}
		this.data = dataRef
		this.fireSpellIds = fireSpellIds
	}

	public overrideErrorCode(code: CycleErrorCode): void {
		this._errorCode = code
	}

	public addEvent(event: CycleEvent): void {
		// Stash the event in the appropriate phase-specific array
		if (event.gaugeContext.umbralIce === 0 && event.gaugeContext.astralFire === 0) {
			this.unaspectedEvents.push(event)
		} else if (this.firePhaseMetadata.startTime === 0) {
			this.icePhaseEvents.push(event)
		} else if (!this.firePhaseEvents.some(event => event.action === this.data.actions.MANAFONT.id)) {
			this.firePhaseEvents.push(event)
		} else {
			this.manafontPhaseEvents.push(event)
		}
	}
}

export class RotationWatchdog extends Analyser {
	static override handle = 'RotationWatchdog'
	static override title = t('blm.rotation-watchdog.title')`Rotation Outliers`
	static override displayOrder = DISPLAY_ORDER.ROTATION

	@dependency private suggestions!: Suggestions
	@dependency private invulnerability!: Invulnerability
	@dependency private timeline!: Timeline
	@dependency private unableToAct!: UnableToAct
	@dependency private actors!: Actors
	@dependency private gauge!: Gauge
	@dependency private data!: Data
	@dependency private procs!: Procs
	@dependency private leylines!: Leylines

	private currentGaugeState: BLMGaugeState = {
		astralFire: 0,
		umbralIce: 0,
		umbralHearts: 0,
		polyglot: 0,
		enochian: false,
	}

	private cycleEndpointIds = CYCLE_ENDPOINTS.map(key => this.data.actions[key].id)

	private fireSpellIds = FIRE_SPELLS.map(key => this.data.actions[key].id)
	private currentRotation: Cycle = new Cycle(this.parser.pull.timestamp, this.currentGaugeState, this.data, this.fireSpellIds)
	private history: Cycle[] = []

	private firstEvent: boolean = true
	// counters for suggestions
	private uptimeSouls: number = 0

	override initialise() {
		this.addEventHook({type: 'action', source: this.parser.actor.id}, this.onCast)
		this.addEventHook('complete', this.onComplete)
		this.addEventHook('blmgauge', this.onGaugeEvent)
		this.addEventHook({
			type: 'death',
			actor: this.parser.actor.id,
		}, this.onDeath)
	}

	// Handle events coming from BLM's Gauge module
	private onGaugeEvent(event: Events['blmgauge']) {
		const nextGaugeState = this.gauge.getGaugeState(event.timestamp)
		if (!nextGaugeState) { return }

		// If we're beginning the fire phase of this cycle, note it and save some data
		if (this.currentGaugeState.astralFire === 0 && nextGaugeState.astralFire > 0) {
			this.currentRotation.firePhaseMetadata.startTime = event.timestamp
			this.currentRotation.firePhaseMetadata.initialMP = this.actors.current.mp.current

			// Spread the current gauge state into the fire phase metadata for future reference
			this.currentRotation.firePhaseMetadata.initialGaugeState = {...this.currentGaugeState}
		}

		// If we no longer have enochian, flag it for display
		if (this.currentGaugeState.enochian && !nextGaugeState.enochian) {
			this.currentRotation.errorCode = CYCLE_ERRORS.DROPPED_ENOCHIAN
		}

		// Retrieve the GaugeState from the event
		this.currentGaugeState = {...nextGaugeState}
	}

	// Handle cast events and updated recording data accordingly
	private onCast(event: Events['action']) {
		const actionId = event.action

		// If this action is signifies the beginning of a new cycle, unless this is the first
		// cast of the log, stop the current cycle, and begin a new one. If Transposing from ice
		// to fire, keep this cycle going
		if (this.cycleEndpointIds.includes(actionId) && !this.firstEvent &&
			!(actionId === this.data.actions.TRANSPOSE.id && this.currentGaugeState.umbralIce > 0)) {
			this.startRecording(event)
		}

		// Add actions other than auto-attacks to the rotation cast list
		const action = this.data.getAction(actionId)

		if (!action  || action.autoAttack) {
			return
		}

		// Note that we've recorded our first GCD event once we have one
		if (this.firstEvent && action.onGcd) { this.firstEvent = false }

		this.currentRotation.addEvent({...event, isProc: this.procs.checkEventWasProc(event), gaugeContext: {...this.currentGaugeState}})

		if (actionId === this.data.actions.UMBRAL_SOUL.id && !this.invulnerability.isActive({types: ['invulnerable']})) {
			this.uptimeSouls++
		}
	}

	private onDeath() {
		this.currentRotation.errorCode = CYCLE_ERRORS.DIED
	}

	// Finish this parse and add the suggestions and checklist items
	private onComplete() {
		this.stopRecording(undefined)

		// Override the error code for cycles that dropped enochian, when the cycle contained an unabletoact time long enough to kill it.
		// Couldn't do this at the time of code assignment, since the downtime data wasn't fully available yet
		for (const cycle of this.history) {
			if (cycle.errorCode !== CYCLE_ERRORS.DROPPED_ENOCHIAN) { continue }

			const windows = this.unableToAct
				.getWindows({
					start: cycle.startTime,
					end: cycle.endTime,
				})
				.filter(window => Math.max(0, window.end - window.start) >= ASTRAL_UMBRAL_DURATION)

			if (windows.length > 0) {
				cycle.overrideErrorCode(CYCLE_ERRORS.FINAL_OR_DOWNTIME)
			}
		}

		// Re-check to see if any of the cycles that were tagged as missing Fire 4s were actually right before a downtime but the boss
		// became invunlnerable before another Fire 4 could've been cast. If so, mark it as a finalOrDowntime cycle, clear the error code
		// and reprocess it to see if there were any other errors
		this.history.forEach(cycle => {
			if (cycle.errorCode !== CYCLE_ERRORS.MISSING_FIRE4S) { return }
			const cycleEnd = cycle.endTime ?? (this.parser.pull.timestamp + this.parser.pull.duration)
			if (this.invulnerability.isActive({
				timestamp: cycleEnd + this.data.actions.FIRE_IV.castTime,
				types: ['invulnerable'],
			})) {
				cycle.finalOrDowntime = true
<<<<<<< HEAD
				cycle.overrideErrorCode(CYCLE_ERRORS.NONE)
=======
				cycle.overrideErrorCode(NO_ERROR)
>>>>>>> fea0b92a
				this.processCycle(cycle)
			}
		})

		// Suggestion for skipping B4 on rotations that are cut short by the end of the parse or downtime
		const shouldSkipB4s = this.history.filter(cycle => cycle.shouldSkipB4).length
		this.suggestions.add(new TieredSuggestion({
			icon: this.data.actions.FIRE_IV.icon,
			content: <Trans id="blm.rotation-watchdog.suggestions.should-skip-b4.content">
				You lost at least one <DataLink action="FIRE_IV"/> by not skipping <DataLink action="BLIZZARD_IV"/> in an Umbral Ice phase before the fight finished or a phase transition occurred.
			</Trans>,
			tiers: ENHANCED_SEVERITY_TIERS,
			value: shouldSkipB4s,
			why: <Trans id="blm.rotation-watchdog.suggestions.should-skip-b4.why">
				You should have skipped <DataLink showIcon={false} action="BLIZZARD_IV"/> <Plural value={shouldSkipB4s} one="# time" other="# times"/>.
			</Trans>,
		}))

		// Suggestion for skipping T3 on rotations that are cut short by the end of the parse or downtime
		const shouldSkipT3s = this.history.filter(cycle => cycle.shouldSkipT3).reduce<number>((sum, cycle) => sum + cycle.hardT3sInFireCount, 0)
		this.suggestions.add(new TieredSuggestion({
			icon: this.data.actions.FIRE_IV.icon,
			content: <Trans id="blm.rotation-watchdog.suggestions.should-skip-t3.content">
				You lost at least one <DataLink action="FIRE_IV"/> by hard casting <DataLink action="THUNDER_III"/> before the fight finished or a phase transition occurred.
			</Trans>,
			tiers: ENHANCED_SEVERITY_TIERS,
			value: shouldSkipT3s,
			why: <Trans id="blm.rotation-watchdog.suggestions.should-skip-t3.why">
				You should have skipped <DataLink showIcon={false} action="THUNDER_III"/> <Plural value={shouldSkipT3s} one="# time" other="# times"/>.
			</Trans>,
		}))

		// Suggestion for unneccessary extra F1s
		const extraF1s = this.history.reduce<number>((sum, cycle) => sum + cycle.extraF1s, 0)
		this.suggestions.add(new TieredSuggestion({
			icon: this.data.actions.FIRE_I.icon,
			content: <Trans id="blm.rotation-watchdog.suggestions.extra-f1s.content">
				Casting more than one <DataLink action="FIRE_I"/> per Astral Fire cycle is a crutch that should be avoided by better pre-planning of the encounter.
			</Trans>,
			tiers: DEFAULT_SEVERITY_TIERS,
			value: extraF1s,
			why: <Trans id="blm.rotation-watchdog.suggestions.extra-f1s.why">
				You cast an extra <DataLink showIcon={false} action="FIRE_I"/> <Plural value={extraF1s} one="# time" other="# times"/>.
			</Trans>,
		}))

		// Suggestion to end Astral Fires with Despair
		const astralFiresMissingDespairs = this.history.filter(cycle => cycle.missingDespairs && cycle.includeInSuggestions).length
		this.suggestions.add(new TieredSuggestion({
			icon: this.data.actions.DESPAIR.icon,
			content: <Trans id="blm.rotation-watchdog.suggestions.end-with-despair.content">
				Once you can no longer cast another spell in Astral Fire and remain above 800 MP, you should use your remaining MP by casting <DataLink action="DESPAIR"/>.
			</Trans>,
			tiers: DEFAULT_SEVERITY_TIERS,
			value: astralFiresMissingDespairs,
			why: <Trans id="blm.rotation-watchdog.suggestions.end-with-despair.why">
				<Plural value={astralFiresMissingDespairs} one="# Astral Fire phase was" other="# Astral Fire phases were"/> missing at least one <DataLink showIcon={false} action="DESPAIR"/>.
			</Trans>,
		}))

		// Suggestion to not use Manafont before Despair
		const manafontsBeforeDespair = this.history.filter(cycle => cycle.manafontBeforeDespair).length
		this.suggestions.add(new TieredSuggestion({
			icon: this.data.actions.MANAFONT.icon,
			content: <Trans id="blm.rotation-watchdog.suggestions.mf-before-despair.content">
				Using <DataLink action="MANAFONT"/> before <DataLink action="DESPAIR"/> leads to fewer <DataLink showIcon={false} action="DESPAIR"/>s than possible being cast. Try to avoid that since <DataLink showIcon={false} action="DESPAIR"/> is stronger than <DataLink action="FIRE_IV"/>.
			</Trans>,
			tiers: ENHANCED_SEVERITY_TIERS,
			value: manafontsBeforeDespair,
			why: <Trans id="blm.rotation-watchdog.suggestions.mf-before-despair.why">
				<DataLink showIcon={false} action="MANAFONT"/> was used before <DataLink action="DESPAIR"/> <Plural value={manafontsBeforeDespair} one="# time" other="# times"/>.
			</Trans>,
		}))

		// Suggestion for hard T3s under AF. Should only have one per cycle
		const extraT3s = this.history.reduce<number>((sum, cycle) => sum + cycle.extraT3s, 0)
		this.suggestions.add(new TieredSuggestion({
			icon: this.data.actions.THUNDER_III.icon,
			content: <Trans id="blm.rotation-watchdog.suggestions.wrong-t3.content">
				Don't hard cast more than one <DataLink action="THUNDER_III"/> in your Astral Fire phase, since that costs MP which could be used for more <DataLink action="FIRE_IV"/>s.
			</Trans>,
			tiers: DEFAULT_SEVERITY_TIERS,
			value: extraT3s,
			why: <Trans id="blm.rotation-watchdog.suggestions.wrong-t3.why">
				<DataLink showIcon={false} action="THUNDER_III"/> was hard casted under Astral Fire <Plural value={extraT3s} one="# extra time" other="# extra times"/>.
			</Trans>,
		}))

		// Suggestion not to icemage, but don't double-count it if they got cut short or we otherwise weren't showing it in the errors table
		const rotationsWithoutFire = this.history.filter(cycle => cycle.isMissingFire && cycle.includeInSuggestions && !cycle.finalOrDowntime).length
		this.suggestions.add(new TieredSuggestion({
			icon: this.data.actions.BLIZZARD_II.icon,
			content: <Trans id="blm.rotation-watchdog.suggestions.icemage.content">
				Avoid spending significant amounts of time in Umbral Ice. The majority of your damage comes from your Astral Fire phase, so you should maximize the number of <DataLink action="FIRE_IV"/>s cast during the fight.
			</Trans>,
			tiers: DEFAULT_SEVERITY_TIERS,
			value: rotationsWithoutFire,
			why: <Trans id="blm.rotation-watchdog.suggestions.icemage.why">
				<Plural value={rotationsWithoutFire} one="# rotation was" other="# rotations were"/> performed with no fire spells.
			</Trans>,
		}))

		this.suggestions.add(new TieredSuggestion({
			icon: this.data.actions.UMBRAL_SOUL.icon,
			content: <Trans id="blm.rotation-watchdog.suggestions.uptime-souls.content">
				Avoid using <DataLink action="UMBRAL_SOUL"/> when there is a target available to hit with a damaging ability. <DataLink showIcon={false} action="UMBRAL_SOUL"/> does no damage and prevents you from using other GCD skills. It should be reserved for downtime.
			</Trans>,
			tiers: DEFAULT_SEVERITY_TIERS,
			value: this.uptimeSouls,
			why: <Trans id="blm.rotation-watchdog.suggestions.uptime-souls.why">
				<DataLink showIcon={false} action="UMBRAL_SOUL"/> was performed during uptime <Plural value={this.uptimeSouls} one="# time" other="# times"/>.
			</Trans>,
		}))
	}

	// Complete the previous cycle and start a new one
	private startRecording(event: Events['action']) {
		this.stopRecording(event)
		// Pass in whether we've seen the first cycle endpoint to account for pre-pull buff executions (mainly Sharpcast)
		this.currentRotation = new Cycle(event.timestamp, this.currentGaugeState, this.data, this.fireSpellIds)
	}

	// End the current cycle, send it off to error processing, and add it to the history list
	private stopRecording(event: Events['action'] | undefined) {
		this.currentRotation.endTime = this.parser.currentEpochTimestamp
		// TODO: Replace this BS with core statuses once that's ported
		this.currentRotation.firePhaseMetadata.circleOfPowerPct =
			this.leylines.getStatusDurationInRange(this.data.statuses.CIRCLE_OF_POWER.id, this.currentRotation.firePhaseMetadata.startTime, this.currentRotation.endTime) /
			(this.currentRotation.endTime - this.currentRotation.firePhaseMetadata.startTime)

		// If an event object wasn't passed, or the event was a transpose that occurred during downtime,
		// treat this as a rotation that ended with some kind of downtime
		if (
			!event
			|| (
				event
				&& event.action === this.data.actions.TRANSPOSE.id
				&& this.invulnerability.isActive({
					timestamp: event.timestamp,
					types: ['untargetable'],
				})
			)
		) {
			this.currentRotation.finalOrDowntime = true
		}

		this.processCycle(this.currentRotation)
		this.history.push(this.currentRotation)
	}

	// Process errors for this cycle
	// TODO: Handle aoe things?
	// TODO: Handle Flare?
	private processCycle(currentRotation: Cycle) {
		// Only process errors for rotations with more than the minimum number of casts,
		// since fewer than that usually indicates something weird happening
		if (currentRotation.events.length <= MIN_ROTATION_LENGTH) {
			currentRotation.errorCode = CYCLE_ERRORS.SHORT
			return
		}

		// Check for errors that apply for all cycles

		// Check if the rotation included the expected number of Despair casts
		if (currentRotation.missingDespairs) {
			currentRotation.errorCode = CYCLE_ERRORS.MISSING_DESPAIRS
		}

		// Check whether manafont was used before despair
		if (currentRotation.manafontBeforeDespair) {
			currentRotation.errorCode = CYCLE_ERRORS.MANAFONT_BEFORE_DESPAIR
		}

		// Check if the rotation included more than one Fire 1
		if (currentRotation.extraF1s > 0) {
			currentRotation.errorCode = CYCLE_ERRORS.EXTRA_F1
		}

		// If this cycle ends with downtime or is the last cycle, many of the errors we normally check for
		// don't apply, so split the processing pathway here
		if (currentRotation.finalOrDowntime) {
			this.processDowntimeCycle(currentRotation)
			return
		}

		this.processNormalCycle(currentRotation)
	}

	// Process errors for a normal mid-fight cycle
	private processNormalCycle(currentRotation: Cycle) {
		// Check to make sure we didn't lose Fire 4 casts due to spending MP on T3 hardcasts
		if (currentRotation.extraT3s > 0) {
			currentRotation.errorCode = CYCLE_ERRORS.EXTRA_T3
		}

		// Why so icemage?
		if (currentRotation.isMissingFire) {
			currentRotation.errorCode = CYCLE_ERRORS.NO_FIRE_SPELLS
		}

		// If they're just missing Fire 4 because derp, note it
		if (currentRotation.missingFire4s) {
			currentRotation.errorCode = CYCLE_ERRORS.MISSING_FIRE4S
		}
	}

	// Process errors for a cycle that was cut short by downtime or by the fight ending
	private processDowntimeCycle(currentRotation: Cycle) {
		currentRotation.errorCode = CYCLE_ERRORS.FINAL_OR_DOWNTIME

		// Check if more Fire 4s could've been cast by skipping Blizzard 4 before this downtime
		if (currentRotation.shouldSkipB4) {
			currentRotation.errorCode = CYCLE_ERRORS.SHOULD_SKIP_B4
		}

		// Check if more Fire 4s could've been cast by skipping a hardcast Thunder 3
		if (currentRotation.hardT3sInFireCount > 0) {
			currentRotation.errorCode = CYCLE_ERRORS.SHOULD_SKIP_T3
		}
	}

	override output() {
		const outliers: Cycle[] = this.history.filter(cycle => cycle.errorCode.priority >
			HIDDEN_PRIORITY_THRESHOLD || DEBUG_SHOW_ALL_CYCLES)
		if (outliers.length > 0) {
			return <Fragment>
				<Message>
					<Trans id="blm.rotation-watchdog.rotation-table.message">
						The core of BLM consists of six <DataLink action="FIRE_IV"/>s and one <DataLink action="DESPAIR"/> per rotation (seven <DataLink showIcon={false} action="FIRE_IV"/>s and two <DataLink showIcon={false} action="DESPAIR"/>s with <DataLink action="MANAFONT"/>).<br/>
						Avoid missing Fire IV casts where possible.
					</Trans>
				</Message>
				<Message warning icon>
					<Icon name="warning sign"/>
					<Message.Content>
						<Trans id="blm.rotation-watchdog.rotation-table.disclaimer">This module assumes you are following the standard BLM playstyle.<br/>
							If you are following a non-standard playstyle, this report and many of the suggestions may not be applicable.
						</Trans>
					</Message.Content>
				</Message>
				<RotationTable
					targets={[
						{
							header: <DataLink showName={false} action="FIRE_IV"/>,
							accessor: 'fire4s',
						},
						{
							header: <DataLink showName={false} action="DESPAIR"/>,
							accessor: 'despairs',
						},
					]}
					notes={[
						{
							header: <Trans id="blm.rotation-watchdog.rotation-table.header.reason">Why Outlier</Trans>,
							accessor: 'reason',
						},
					]}
					data={outliers.map(cycle => {
						return ({
							start: cycle.startTime - this.parser.pull.timestamp,
							end: cycle.endTime != null ?
								cycle.endTime - this.parser.pull.timestamp :
								cycle.startTime - this.parser.pull.timestamp,
							targetsData: {
								fire4s: {
									actual: cycle.actualFire4s,
									expected: cycle.expectedFire4s,
								},
								despairs: {
									actual: cycle.actualDespairs,
									expected: cycle.expectedDespairs,
								},
							},
							notesMap: {
								reason: <>{cycle.errorCode.message}</>,
							},
							rotation: cycle.events,
						})
					})}
					onGoto={this.timeline.show}
				/>
			</Fragment>
		}
	}
}<|MERGE_RESOLUTION|>--- conflicted
+++ resolved
@@ -444,11 +444,7 @@
 				types: ['invulnerable'],
 			})) {
 				cycle.finalOrDowntime = true
-<<<<<<< HEAD
-				cycle.overrideErrorCode(CYCLE_ERRORS.NONE)
-=======
-				cycle.overrideErrorCode(NO_ERROR)
->>>>>>> fea0b92a
+				cycle.overrideErrorCode(CYCLE_ERRORS.NO_ERROR)
 				this.processCycle(cycle)
 			}
 		})
