<<<<<<< HEAD
## BLM Things
## List of BLM things to handle, with notes below completed or in-progress features
## Please try to keep this up to date, so there's a quick summary of what's in and what still needs work

Letting procs drop

Clipping gcds. Include fast-cast B3/F3
- Clipping/weaving checks are in for Triple and Procs
- TODO: Fast-cast F3/B3 weaving
- done.
- TODO: Add exceptions for Addle, Apoc, Shift, maybe Lucid
- done.
- TODO: Add exception for Eno in opener
- done.

Downtime between casts

Ending ice with hard thunder
- NOTE: May be able to cover this with FireCounter module
- T3inUI.js keeps track of that but not if F4s are being lost because of it.

Skipping B4 and getting less than 5 F4 next rotation

Not getting 6+ F4 per rotation with B4
- Basic check for 6 F4 per rotation (8 with Convert) is in
- TODO: Add previous ice phase info to show bad T3 usage better
- TODO: Ignore phase-ending or battle-ending rotations
- added a suggestion for missing F4s due to B4 usage

Be fancy and analyze last rotations before phase/fight end to determine of skipping B4 previous rotation would have been a gain
-is added for the last Fire rotation at least if you actually end in AF and shows how many F4s you missed due to B4 usage.

Extraneous F1s per rotation
-is added now

Missing Sharp or Triple uses

Missing LL uses. Ideally based on fight duration and inactive fight segments

LL vs Circle of Power buff comparison

Scathe use outside of finishers

Overwritten or missing Fouls
- is in and should also work. More testing is appreciated.
- also added tracking of dropped fouls due to dropping eno

Missing aoe buffs compared to party

Eno dropping
- is in and should work. Needs probably more testing but I got rid of all the bugs I found
T4/T4p hitting 2 or less targets

Foul or Flare hitting 1 target when 2+ are active and in proximity

Custom proc icons for Firestarter and Thundercloud usage?
- Added to Rotation view
- TODO: General Rotation/Timeline support for job-specific display is planned
- TODO: FFLogs seems to randomly miss Thundercloud buff, which makes the current implementation unreliable. See https://www.fflogs.com/reports/FNaDPhvGTzJd8Wwn#fight=20&type=damage-done&translate=true for a parse with 22 t3p, but only one tc buff.

Check for movement during Swift/Triple or subsequent cast(s). Clipping is fine/less bad if movement was required

Check for Fouls that could be held for adds

Warn about T4/T4p usage on 2 or fewer targets

Confirm that proc marking carries over to all sections, especially Weaving. Fix it if it doesn't

Confirm last rotation check works correctly in Kefka. Fix it if not. See https://www.xivanalysis.com/analyse/kMAJTPDcBgqWYFfL/6/1/

Allow losing Convert uses if Convert's used during buff windows or for AOE

Check for hardcast T3 as first ice cast after fast-cast F3

Check for overkill on hardcasts (especially F4, Foul). Add notes about not hardcasting on things that are dead or will die before the cast can finish. Ignore end-of-fight casts (but do watch adds)
=======
## BLM Things
## List of BLM things to handle, with notes below completed or in-progress features
## Please try to keep this up to date, so there's a quick summary of what's in and what still needs work

Letting procs drop

Clipping gcds. Include fast-cast B3/F3
- Clipping/weaving checks are in for Triple and Procs
- TODO: Fast-cast F3/B3 weaving
- done.
- TODO: Add exceptions for Addle, Apoc, Shift, maybe Lucid
- done.
- TODO: Add exception for Eno in opener
- done.

Downtime between casts

Ending ice with hard thunder
- NOTE: May be able to cover this with FireCounter module
- T3inUI.js keeps track of that but not if F4s are being lost because of it.
- RotationWatchdog does both things now, so done.

Skipping B4 and getting less than 5 F4 next rotation
- incuclded in RotationWatchdog

Not getting 6+ F4 per rotation with B4
- Basic check for 6 F4 per rotation (8 with Convert) is in
- TODO: Add previous ice phase info to show bad T3 usage better
- done. Is included in RotationWatchdog
- TODO: Ignore phase-ending or battle-ending rotations
- added a suggestion for missing F4s due to B4 usage

Be fancy and analyze last rotations before phase/fight end to determine of skipping B4 previous rotation would have been a gain
- is added for the last Fire rotation at least if you actually end in AF and shows how many F4s you missed due to B4 usage.

Extraneous F1s per rotation
- is added now

Missing Sharp or Triple uses
- is added for all OGCDs

Missing LL uses. Ideally based on fight duration and inactive fight segments
- also added.

LL vs Circle of Power buff comparison
- added under LeyLines. It gives you the percentage of how long you've been in the circle.

Scathe use outside of finishers

Overwritten or missing Fouls
- is in and should also work. More testing is appreciated.
- also added tracking of dropped fouls due to dropping eno

Missing aoe buffs compared to party

Eno dropping
- is in and should work. Needs probably more testing but I got rid of all the bugs I found

T4/T4p hitting 2 or less targets

Foul or Flare hitting 1 target when 2+ are active and in proximity

Custom proc icons for Firestarter and Thundercloud usage?
- Added to Rotation view
- TODO: General Rotation/Timeline support for job-specific display is planned
>>>>>>> 7aaf6e3c
<|MERGE_RESOLUTION|>--- conflicted
+++ resolved
@@ -1,80 +1,3 @@
-<<<<<<< HEAD
-## BLM Things
-## List of BLM things to handle, with notes below completed or in-progress features
-## Please try to keep this up to date, so there's a quick summary of what's in and what still needs work
-
-Letting procs drop
-
-Clipping gcds. Include fast-cast B3/F3
-- Clipping/weaving checks are in for Triple and Procs
-- TODO: Fast-cast F3/B3 weaving
-- done.
-- TODO: Add exceptions for Addle, Apoc, Shift, maybe Lucid
-- done.
-- TODO: Add exception for Eno in opener
-- done.
-
-Downtime between casts
-
-Ending ice with hard thunder
-- NOTE: May be able to cover this with FireCounter module
-- T3inUI.js keeps track of that but not if F4s are being lost because of it.
-
-Skipping B4 and getting less than 5 F4 next rotation
-
-Not getting 6+ F4 per rotation with B4
-- Basic check for 6 F4 per rotation (8 with Convert) is in
-- TODO: Add previous ice phase info to show bad T3 usage better
-- TODO: Ignore phase-ending or battle-ending rotations
-- added a suggestion for missing F4s due to B4 usage
-
-Be fancy and analyze last rotations before phase/fight end to determine of skipping B4 previous rotation would have been a gain
--is added for the last Fire rotation at least if you actually end in AF and shows how many F4s you missed due to B4 usage.
-
-Extraneous F1s per rotation
--is added now
-
-Missing Sharp or Triple uses
-
-Missing LL uses. Ideally based on fight duration and inactive fight segments
-
-LL vs Circle of Power buff comparison
-
-Scathe use outside of finishers
-
-Overwritten or missing Fouls
-- is in and should also work. More testing is appreciated.
-- also added tracking of dropped fouls due to dropping eno
-
-Missing aoe buffs compared to party
-
-Eno dropping
-- is in and should work. Needs probably more testing but I got rid of all the bugs I found
-T4/T4p hitting 2 or less targets
-
-Foul or Flare hitting 1 target when 2+ are active and in proximity
-
-Custom proc icons for Firestarter and Thundercloud usage?
-- Added to Rotation view
-- TODO: General Rotation/Timeline support for job-specific display is planned
-- TODO: FFLogs seems to randomly miss Thundercloud buff, which makes the current implementation unreliable. See https://www.fflogs.com/reports/FNaDPhvGTzJd8Wwn#fight=20&type=damage-done&translate=true for a parse with 22 t3p, but only one tc buff.
-
-Check for movement during Swift/Triple or subsequent cast(s). Clipping is fine/less bad if movement was required
-
-Check for Fouls that could be held for adds
-
-Warn about T4/T4p usage on 2 or fewer targets
-
-Confirm that proc marking carries over to all sections, especially Weaving. Fix it if it doesn't
-
-Confirm last rotation check works correctly in Kefka. Fix it if not. See https://www.xivanalysis.com/analyse/kMAJTPDcBgqWYFfL/6/1/
-
-Allow losing Convert uses if Convert's used during buff windows or for AOE
-
-Check for hardcast T3 as first ice cast after fast-cast F3
-
-Check for overkill on hardcasts (especially F4, Foul). Add notes about not hardcasting on things that are dead or will die before the cast can finish. Ignore end-of-fight casts (but do watch adds)
-=======
 ## BLM Things
 ## List of BLM things to handle, with notes below completed or in-progress features
 ## Please try to keep this up to date, so there's a quick summary of what's in and what still needs work
@@ -140,4 +63,20 @@
 Custom proc icons for Firestarter and Thundercloud usage?
 - Added to Rotation view
 - TODO: General Rotation/Timeline support for job-specific display is planned
->>>>>>> 7aaf6e3c
+- TODO: FFLogs seems to randomly miss Thundercloud buff, which makes the current implementation unreliable. See https://www.fflogs.com/reports/FNaDPhvGTzJd8Wwn#fight=20&type=damage-done&translate=true for a parse with 22 t3p, but only one tc buff.
+
+Check for movement during Swift/Triple or subsequent cast(s). Clipping is fine/less bad if movement was required
+
+Check for Fouls that could be held for adds
+
+Warn about T4/T4p usage on 2 or fewer targets
+
+Confirm that proc marking carries over to all sections, especially Weaving. Fix it if it doesn't
+
+Confirm last rotation check works correctly in Kefka. Fix it if not. See https://www.xivanalysis.com/analyse/kMAJTPDcBgqWYFfL/6/1/
+
+Allow losing Convert uses if Convert's used during buff windows or for AOE
+
+Check for hardcast T3 as first ice cast after fast-cast F3
+
+Check for overkill on hardcasts (especially F4, Foul). Add notes about not hardcasting on things that are dead or will die before the cast can finish. Ignore end-of-fight casts (but do watch adds)