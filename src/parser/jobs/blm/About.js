--- conflicted
+++ resolved
@@ -8,16 +8,11 @@
 
 export default class About extends CoreAbout {
 	description = <Fragment>
-<<<<<<< HEAD
-		<Message>
-			<p>This analyser aims to identify how you&apos;re not actually casting <ActionLink {...ACTIONS.FIRE_IV} /> as much as you think you are.</p>
-=======
 		<p>This analyser aims to identify how you're not actually casting <ActionLink {...ACTIONS.FIRE_IV} /> as much as you think you are.</p>
 		<Message warning icon>
->>>>>>> 42a49afb
 			<Icon name="warning sign"/>
 			<Message.Content>
-				This isn't even remotely done.
+				This isn&apos;t even remotely done.
 			</Message.Content>
 		</Message>
 	</Fragment>
