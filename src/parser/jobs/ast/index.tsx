import {t} from '@lingui/macro'
import {Trans} from '@lingui/react'
import {ActionLink} from 'components/ui/DbLink'
import TransMarkdown from 'components/ui/TransMarkdown'
import ACTIONS from 'data/ACTIONS'
import CONTRIBUTORS, {ROLES} from 'data/CONTRIBUTORS'
import {Meta} from 'parser/core/Meta'
import React from 'react'
import {Icon, Message} from 'semantic-ui-react'

const description = t('ast.about.description-2')`
Playing any healer requires you to carefully manage your MP and cooldowns to efficiently keep your party alive. If you plan out your heals and communicate with your co-healer, you will naturally end up putting out more DPS with the extra GCDs gained.
`

export default new Meta({
	modules: () => import('./modules' /*webpackChunkName: "jobs-ast" */),

	Description: () =><>
		<p><Trans id="ast.about.description-1">The biggest <ActionLink {...ACTIONS.DRAW} /> to an Astrologian is their ability to buff their party DPS with Arcanum.
		This analyzer will show you how the stars work for you and not the other way around</Trans></p>
		<TransMarkdown source={description} key="ast.about.description-2"/>
		<Message warning icon>
			<Icon name="warning sign" />
			<Message.Content>
				<Trans id="ast.about.description.warning.development">
				There's still lots more work to be done for this tool to be comprehensive! If you have a suggestion for what is worth tracking
				please pop by our Discord channel!</Trans>
			</Message.Content>
		</Message>
		<Message warning icon>
			<Icon name="warning sign" />
			<Message.Content>
				<Trans id="ast.about.description.warning.healer">
				Currently, for all healers, boss invulnerability checking doesn't function properly. This results in inaccuracy for many time-related functions such as the Always be casting checklist item or DoT uptime.
				</Trans>
			</Message.Content>
		</Message>
	</>,
	supportedPatches: {
		from: '5.0',
		to: '5.01',
	},
	contributors: [
		{user: CONTRIBUTORS.SUSHIROU, role: ROLES.MAINTAINER},
	],
	changelog: [
		{
<<<<<<< HEAD
			date: new Date('2019-07-22'),
			Changes: () => <>
				<strong>Sect detection and Combust improvements</strong>:
				<ul>
					<li>(<ActionLink {...ACTIONS.COMBUST_III} />) Added warn tier at 85-90%</li>
					<li>(<ActionLink {...ACTIONS.DIURNAL_SECT} /><ActionLink {...ACTIONS.NOCTURNAL_SECT} />) Added support for modules to make Sect specific suggestions. <br/>
					Triggers a suggestion if player pulled without a sect on, and if they used Noct while healing with a Scholar</li>
=======
			date: new Date('2019-07-23'),
			Changes: () => <>
				<strong>Arcana play logs support for Shadowbringers</strong>:
				<ul>
					<li>(<ActionLink {...ACTIONS.PLAY} />) Arcana Logs are back up, now includes prepull Plays</li>
>>>>>>> 24b6e694
				</ul>
			</>,
			contributors: [CONTRIBUTORS.SUSHIROU],
		},
		{
			date: new Date('2019-07-11'),
			Changes: () => <>
				<strong>Basic support for Shadowbringers</strong>:
				<ul>
					<li>(<ActionLink {...ACTIONS.COMBUST_III} />) DoT update</li>
					<li>(<ActionLink {...ACTIONS.UNDRAW} />) Using it triggers suggestion not to use it</li>
					<li>(<ActionLink {...ACTIONS.LUCID_DREAMING} />, <ActionLink {...ACTIONS.LIGHTSPEED} />) Message update</li>
					<li>(<ActionLink {...ACTIONS.HOROSCOPE} />) Failing to read the cards again triggers suggestion</li>
					<li>(<ActionLink {...ACTIONS.PLAY} />) Coming soon™</li>
					<li>Made improvements to timeline CD display - merged draw actions, displaying horoscope and earthly detonations</li>
				</ul>
			</>,
			contributors: [CONTRIBUTORS.SUSHIROU],
		},
	],
})<|MERGE_RESOLUTION|>--- conflicted
+++ resolved
@@ -45,7 +45,6 @@
 	],
 	changelog: [
 		{
-<<<<<<< HEAD
 			date: new Date('2019-07-22'),
 			Changes: () => <>
 				<strong>Sect detection and Combust improvements</strong>:
@@ -53,13 +52,16 @@
 					<li>(<ActionLink {...ACTIONS.COMBUST_III} />) Added warn tier at 85-90%</li>
 					<li>(<ActionLink {...ACTIONS.DIURNAL_SECT} /><ActionLink {...ACTIONS.NOCTURNAL_SECT} />) Added support for modules to make Sect specific suggestions. <br/>
 					Triggers a suggestion if player pulled without a sect on, and if they used Noct while healing with a Scholar</li>
-=======
+				</ul>
+			</>,
+			contributors: [CONTRIBUTORS.SUSHIROU],
+		},
+		{
 			date: new Date('2019-07-23'),
 			Changes: () => <>
 				<strong>Arcana play logs support for Shadowbringers</strong>:
 				<ul>
 					<li>(<ActionLink {...ACTIONS.PLAY} />) Arcana Logs are back up, now includes prepull Plays</li>
->>>>>>> 24b6e694
 				</ul>
 			</>,
 			contributors: [CONTRIBUTORS.SUSHIROU],
