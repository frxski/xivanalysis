import {t} from '@lingui/macro'
import {Trans} from '@lingui/react'
import {ActionLink} from 'components/ui/DbLink'
import JobIcon from 'components/ui/JobIcon'
<<<<<<< HEAD
import {getDataBy} from 'data'
import {JOBS} from 'data/JOBS'
import {ActorType, BuffEvent, CastEvent} from 'fflogs'
import _ from 'lodash'
import Module, {dependency} from 'parser/core/Module'
import Combatants from 'parser/core/modules/Combatants'
=======
import {Action} from 'data/ACTIONS'
import JOBS from 'data/JOBS'
import {Status} from 'data/STATUSES'
import {Event, Events} from 'event'
import {Analyser} from 'parser/core/Analyser'
import {filter} from 'parser/core/filter'
import {dependency} from 'parser/core/Injectable'
import {Actor, Actors} from 'parser/core/modules/Actors'
>>>>>>> fea0b92a
import {Data} from 'parser/core/modules/Data'
import {Timeline} from 'parser/core/modules/Timeline'
import React from 'react'
import {Button, Table} from 'semantic-ui-react'
import {PLAY} from '../ArcanaGroups'
import DISPLAY_ORDER from '../DISPLAY_ORDER'
import styles from './ArcanaSuggestions.module.css'
import ArcanaTracking, {CardState, SealType, SleeveType} from './ArcanaTracking'
import sealCelestial from './seal_celestial.png'
import sealLunar from './seal_lunar.png'
import sealSolar from './seal_solar.png'

const TIMELINE_UPPER_MOD = 30000 // in ms

// set-up for divination players hit tracking
const PLAYERS_HIT_TARGET = 8

interface DivinationWindow {
	start: number
	end?: number

	buffsRemoved: Array<Status['id']>
	playersBuffed: Array<Actor['id']>
}
//end set-up for divination

const SEAL_ICON = {
	[SealType.NOTHING]: '',
	[SealType.SOLAR]: sealSolar,
	[SealType.LUNAR]: sealLunar,
	[SealType.CELESTIAL]: sealCelestial,
}

interface SleeveIcon {
	[key: number]: string
}

interface CardLog extends CardState {
	targetName: Actor['name']
	targetJob: Actor['job']
}

export default class ArcanaSuggestions extends Analyser {
	static override handle = 'arcanaSuggestions'

	static override title = t('ast.arcana-suggestions.title')`Arcana Logs`
	static override displayOrder = DISPLAY_ORDER.ARCANA_TRACKING

	@dependency private data!: Data
	@dependency private arcanaTracking!: ArcanaTracking
	@dependency private timeline!: Timeline
	@dependency private actors!: Actors

	private cardLogs: CardLog[] = []
	private play: Array<Action['id']> = []
	private sleeveIcon: SleeveIcon = {}

	//div privates for output
	private history: DivinationWindow[] = []
	private currentWindow: DivinationWindow | undefined = undefined
	private divinationCast: number = 0
	//end div privates

	override initialise() {
		this.play = PLAY.map(actionKey => this.data.actions[actionKey].id)

		this.sleeveIcon = {
			[SleeveType.NOTHING]: '',
			[SleeveType.ONE_STACK]: this.data.statuses.SLEEVE_DRAW.icon,
			[SleeveType.TWO_STACK]: 'https://xivapi.com/i/019000/019562.png',
		}

		//used for divination tracking
		const divinationFilter = filter<Event>().type('statusApply').status(this.data.statuses.DIVINATION.id)
		this.addEventHook(divinationFilter.source(this.parser.actor.id), this.tryOpenWindow)
		this.addEventHook(
			filter<Event>()
				.type('statusRemove')
				.target(this.parser.actor.id)
				.status(this.data.statuses.DIVINATION.id),
			this.tryCloseWindow,
		)

		this.addEventHook('complete', this._onComplete)
	}

	private tryOpenWindow(event: Events['statusApply']) {
		if (this.currentWindow === undefined) {
			this.currentWindow = {
				start: event.timestamp,
				buffsRemoved: [],
				playersBuffed: [],
			}
		}

		// Handle multiple Astrologian's buffs overwriting each other, we'll have a remove then an apply with the same timestamp
		// If that happens, re-open the last window and keep tracking
		if (this.currentWindow.end != null && this.currentWindow.end === event.timestamp) {
			this.currentWindow.end = undefined
		}

		if (this.currentWindow != null && !this.currentWindow.playersBuffed.includes(event.target) && this.actors.get(event.target).playerControlled) {
			this.currentWindow.playersBuffed.push(event.target)
		}
	}

	private tryCloseWindow(event: Events['statusRemove']) {

		if (this.currentWindow == null) {
			return
		}

		// Cache whether we've seen a buff removal event for this status, just in case they happen at exactly the same timestamp
		this.currentWindow.buffsRemoved.push(event.status)

		if (this.currentWindow.buffsRemoved.includes(this.data.statuses.DIVINATION.id)) {
			this.currentWindow.end = event.timestamp
			this.history.push(this.currentWindow)
			this.currentWindow = undefined
		}
	}
	//end divination functions

	private _onComplete() {
		this.cardLogs = this.arcanaTracking.cardLogs.map(artifact => {
			if (artifact.lastEvent.type === 'action') {
				const targetId = artifact.lastEvent.target
				const target = this.actors.get(targetId)
				const cardLog: CardLog = {
					...artifact,
					targetName: target.name,
					targetJob: target.job,
				}
				return cardLog
			}
			const cardLog: CardLog = {
				...artifact,
				targetName: '',
				targetJob: 'UNKNOWN',
			}
			return cardLog
		})
	}

	override output() {
		return <>
			<p>
				<Trans id="ast.arcana-suggestions.messages.explanation">
				This section keeps track of every card action made during the fight, and the state of the spread after each action.
				</Trans>
			</p>
			<p>
				<Trans id="ast.arcana-suggestions.messages.footnote">
				* No pre-pull actions are being represented aside from <ActionLink action="PLAY" />, and this is only an approximation based on the buff duration.
				</Trans>
			</p>
			<Table collapsing unstackable className={styles.cardActionTable}>
				<Table.Header>
					<Table.Row>
						<Table.HeaderCell width={1}>
							<Trans id="ast.arcana-suggestions.messages.time">
											Time
							</Trans>
						</Table.HeaderCell>
						<Table.HeaderCell width={1}>
							<Trans id="ast.arcana-suggestions.messages.latest-action">Lastest Action</Trans>
						</Table.HeaderCell>
						<Table.HeaderCell width={2}>
							<Trans id="ast.arcana-suggestions.messages.target">Target</Trans>
						</Table.HeaderCell>
						<Table.HeaderCell width={2}>
							<Trans id="ast.arcana-suggestions.messages.spread-state">Spread State</Trans>
						</Table.HeaderCell>
					</Table.Row>
				</Table.Header>
				<Table.Body>
					{this.cardLogs.map(artifact => {
						if (artifact.lastEvent.type === 'init') {
							return <Table.Row key={artifact.lastEvent.timestamp} className={styles.cardActionRow}>
								<Table.Cell>
									<Button
										circular
										compact
										size="mini"
										icon="time"
										onClick={() => this.timeline.show(0, TIMELINE_UPPER_MOD)}
									/>
									{this.parser.formatDuration(artifact.lastEvent.timestamp - this.parser.pull.timestamp)}</Table.Cell>
								<Table.Cell>
									<Trans id="ast.arcana-suggestions.messages.pull">
												Pull
									</Trans>
								</Table.Cell>
								<Table.Cell>
								</Table.Cell>
								{this.RenderSpreadState(artifact)}
							</Table.Row>
						}

						const start = artifact.lastEvent.timestamp - this.parser.pull.timestamp
						const end = start + TIMELINE_UPPER_MOD
						const formattedTime = this.parser.formatDuration(start)

						return <Table.Row key={artifact.lastEvent.timestamp} className={styles.cardActionRow}>
							<Table.Cell>
								{start >= 0 && <Button
									circular
									compact
									size="mini"
									icon="time"
									onClick={() => this.timeline.show(start, end)}
								/>}
								<span style={{marginRight: 10}}>{formattedTime}</span>
							</Table.Cell>
							{this.RenderAction(artifact)}
							{this.RenderSpreadState(artifact)}
						</Table.Row>
					})}
				</Table.Body>
			</Table>
			<Button onClick={() => this.parser.scrollTo(ArcanaSuggestions.handle)}>
				<Trans id="ast.arcana-suggestions.scroll-to-top-button">Jump to start of Arcana Logs</Trans>
			</Button>
		</>
	}

	// Helper for override output()
	RenderAction(artifact: CardLog) {
<<<<<<< HEAD
		const divID = this.data.actions.DIVINATION.id

		if (artifact.lastEvent.type === 'cast' && this.PLAY.includes(artifact.lastEvent.ability.guid)) {
			const targetJob = getDataBy(JOBS, 'logType', (artifact.targetJob ?? ActorType.UNKNOWN) as ActorType)
=======
		if (artifact.lastEvent.type === 'action' && this.play.includes(artifact.lastEvent.action) && artifact.targetJob != null) {
			const targetJob = JOBS[artifact.targetJob]
>>>>>>> fea0b92a

			return <>
				<Table.Cell>
					<ActionLink {...this.data.getAction(artifact.lastEvent.action)}/>
				</Table.Cell>
				<Table.Cell>
					{targetJob && <JobIcon job={targetJob}/>}
					{artifact.targetName}
				</Table.Cell>
			</>
		}

		//for divination to output how many players buffed
		if (artifact.lastEvent.type === 'action' && artifact.lastEvent.action === this.data.actions.DIVINATION.id) {
			const tableData = this.history.map(window => {
				const end = window.end != null ?
					window.end - this.parser.pull.timestamp :
					window.start - this.parser.pull.timestamp
				const start = window.start - this.parser.pull.timestamp

				return ({
					start,
					end,
					targetsData: {
						buffed: {
							actual: window.playersBuffed.length,
						},
					},
				})
			})
			//whole table was taken even though only playersBuffed is read in case we want separate times noted.

			const playersHit = tableData.map(t=> t.targetsData.buffed.actual)[this.divinationCast]
			this.divinationCast += 1
			return <>
				<Table.Cell>
					<ActionLink {...this.data.getAction(artifact.lastEvent.action)} />
				</Table.Cell>
				<Table.Cell>
					<Trans id="ast.arcana-tracking.divination.playertarget">{'Players Buffed:'}</Trans>
					{' '}
					{playersHit}
					{'/'}
					{PLAYERS_HIT_TARGET}
				</Table.Cell>
			</>
		}

		if (artifact.lastEvent.type === 'action') {
			return <>
				<Table.Cell>
					<ActionLink {...this.data.getAction(artifact.lastEvent.action)} />
				</Table.Cell>
				<Table.Cell>
				</Table.Cell>
			</>
		}

		if (artifact.lastEvent.type === 'death') {
			return <><Table.Cell>
				<Trans id="ast.arcana-tracking.messages.death">Death</Trans>
			</Table.Cell>
			<Table.Cell>
			</Table.Cell>
			</>
		}

		return <>
			<Table.Cell>
			</Table.Cell>
			<Table.Cell>
			</Table.Cell>
		</>
	}

	// Helper for override output()
	RenderSpreadState(artifact: CardLog) {
		const drawnArcana = artifact.drawState ? this.data.getStatus(artifact.drawState) : undefined

		return <Table.Cell>
			<span style={{marginRight: 10, marginLeft: 0}}>
				{drawnArcana && <img
					src={drawnArcana.icon}
					className={styles.buffIcon}
					alt={drawnArcana.name}
				/>}
				{!drawnArcana && <span className={styles.buffPlaceholder} />}
			</span>
			<span className={styles.sealIconContainer}>
				{artifact.sealState.map((sealType, index) => {
					if (sealType > 0) {
						return <img key={index} src={SEAL_ICON[sealType]} className={styles.sealIcon} alt="Seal icon" />
					}
					return <span key={index} className={styles.sealIcon}></span>
				})}
			</span>
			<span style={{marginLeft: 5}}>
				{artifact.sleeveState > 0 && <img
					src={this.sleeveIcon[artifact.sleeveState]}
					className={styles.buffIcon}
					alt={this.data.actions.SLEEVE_DRAW.name}
				/>}
			</span>
		</Table.Cell>
	}
}<|MERGE_RESOLUTION|>--- conflicted
+++ resolved
@@ -2,23 +2,14 @@
 import {Trans} from '@lingui/react'
 import {ActionLink} from 'components/ui/DbLink'
 import JobIcon from 'components/ui/JobIcon'
-<<<<<<< HEAD
-import {getDataBy} from 'data'
+import {Action} from 'data/ACTIONS'
 import {JOBS} from 'data/JOBS'
-import {ActorType, BuffEvent, CastEvent} from 'fflogs'
-import _ from 'lodash'
-import Module, {dependency} from 'parser/core/Module'
-import Combatants from 'parser/core/modules/Combatants'
-=======
-import {Action} from 'data/ACTIONS'
-import JOBS from 'data/JOBS'
 import {Status} from 'data/STATUSES'
 import {Event, Events} from 'event'
 import {Analyser} from 'parser/core/Analyser'
 import {filter} from 'parser/core/filter'
 import {dependency} from 'parser/core/Injectable'
 import {Actor, Actors} from 'parser/core/modules/Actors'
->>>>>>> fea0b92a
 import {Data} from 'parser/core/modules/Data'
 import {Timeline} from 'parser/core/modules/Timeline'
 import React from 'react'
@@ -247,15 +238,8 @@
 
 	// Helper for override output()
 	RenderAction(artifact: CardLog) {
-<<<<<<< HEAD
-		const divID = this.data.actions.DIVINATION.id
-
-		if (artifact.lastEvent.type === 'cast' && this.PLAY.includes(artifact.lastEvent.ability.guid)) {
-			const targetJob = getDataBy(JOBS, 'logType', (artifact.targetJob ?? ActorType.UNKNOWN) as ActorType)
-=======
 		if (artifact.lastEvent.type === 'action' && this.play.includes(artifact.lastEvent.action) && artifact.targetJob != null) {
 			const targetJob = JOBS[artifact.targetJob]
->>>>>>> fea0b92a
 
 			return <>
 				<Table.Cell>
