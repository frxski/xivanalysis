--- conflicted
+++ resolved
@@ -1,12 +1,8 @@
 import {t} from '@lingui/macro'
 import {Action} from 'data/ACTIONS'
 import {ActionRoot} from 'data/ACTIONS/root'
-<<<<<<< HEAD
-import {BuffEvent, CastEvent, DeathEvent} from 'fflogs'
-=======
 import {Status} from 'data/STATUSES'
 import {Event, Events} from 'event'
->>>>>>> fea0b92a
 import _ from 'lodash'
 import {Analyser} from 'parser/core/Analyser'
 import {filter, oneOf} from 'parser/core/filter'
@@ -98,31 +94,6 @@
 
 	override initialise() {
 		// Initialize grouped reference to actions/statuses data
-<<<<<<< HEAD
-		PLAY.forEach(key => { this.PLAY.push(this.data.actions[key].id) })
-		ARCANA_STATUSES.forEach(key => { this.ARCANA_STATUSES.push(this.data.statuses[key].id) })
-		CARD_GRANTING_ABILITIES.forEach(key => { this.CARD_GRANTING_ABILITIES.push(this.data.actions[key].id) })
-		CARD_ACTIONS.forEach(key => { this.CARD_ACTIONS.push(this.data.actions[key].id) })
-		CROWN_PLAYS.forEach(key => { this.CROWN_PLAYS.push(this.data.actions[key].id) })
-		DRAWN_ARCANA.forEach(key => { this.DRAWN_ARCANA.push(this.data.statuses[key].id) })
-		CELESTIAL_SEAL_ARCANA.forEach(key => { this.CELESTIAL_SEAL_ARCANA.push(this.data.actions[key].id) })
-		LUNAR_SEAL_ARCANA.forEach(key => { this.LUNAR_SEAL_ARCANA.push(this.data.actions[key].id) })
-		SOLAR_SEAL_ARCANA.forEach(key => { this.SOLAR_SEAL_ARCANA.push(this.data.actions[key].id) })
-
-		this.PLAY_TO_STATUS_LOOKUP = _.zipObject(this.PLAY, this.DRAWN_ARCANA)
-		this.STATUS_TO_DRAWN_LOOKUP = _.zipObject(this.ARCANA_STATUSES, this.DRAWN_ARCANA)
-		this.STATUS_TO_PLAY_LOOKUP = _.zipObject(this.ARCANA_STATUSES, this.PLAY)
-		this.DRAWN_TO_PLAY_LOOKUP = _.zipObject(this.DRAWN_ARCANA, this.PLAY)
-
-		this.addEventHook('cast', {abilityId: this.CARD_ACTIONS, by: 'player'}, this.onCast)
-
-		this.addEventHook('applybuff', {abilityId: this.ARCANA_STATUSES, by: 'player'}, this.onPrepullArcana)
-		this.addEventHook('removebuff', {abilityId: this.ARCANA_STATUSES, by: 'player'}, this.offPrepullArcana)
-
-		this.addEventHook('applybuff', {abilityId: this.DRAWN_ARCANA, by: 'player'}, this.onDrawnStatus)
-		this.addEventHook('removebuff', {abilityId: this.DRAWN_ARCANA, by: 'player'}, this.offDrawnStatus)
-		this.addEventHook('death', {to: 'player'}, this.onDeath)
-=======
 		this.play = PLAY.map(actionKey => this.data.actions[actionKey].id)
 		this.arcanaStatuses = ARCANA_STATUSES.map(statusKey => this.data.statuses[statusKey].id)
 		this.cardGrantingAbilities = CARD_GRANTING_ABILITIES.map(actionKey => this.data.actions[actionKey].id)
@@ -140,36 +111,44 @@
 
 		const playerFilter = filter<Event>().source(this.parser.actor.id)
 
-		this.addEventHook(playerFilter
-			.type('action')
-			.action(oneOf(this.cardActions))
-		, this.onCast)
-
-		this.addEventHook(playerFilter
-			.type('statusApply')
-			.status(oneOf(this.arcanaStatuses))
-		, this.onPrepullArcana)
-		this.addEventHook(playerFilter
-			.type('statusRemove')
-			.status(oneOf(this.arcanaStatuses))
-		, this.offPrepullArcana)
-
-		this.addEventHook(playerFilter
-			.type('statusApply')
-			.status(oneOf(this.drawnArcana))
-		, this.onDrawnStatus)
-		this.addEventHook(playerFilter
-			.type('statusRemove')
-			.status(oneOf(this.drawnArcana))
-		, this.offDrawnStatus)
+		this.addEventHook(
+			playerFilter
+				.type('action')
+				.action(oneOf(this.cardActions)),
+			this.onCast
+		)
+
+		this.addEventHook(
+			playerFilter
+				.type('statusApply')
+				.status(oneOf(this.arcanaStatuses)),
+			this.onPrepullArcana
+		)
+		this.addEventHook(
+			playerFilter
+				.type('statusRemove')
+				.status(oneOf(this.arcanaStatuses)),
+			this.offPrepullArcana
+		)
+
+		this.addEventHook(
+			playerFilter
+				.type('statusApply')
+				.status(oneOf(this.drawnArcana)),
+			this.onDrawnStatus
+		)
+		this.addEventHook(
+			playerFilter
+				.type('statusRemove')
+				.status(oneOf(this.drawnArcana)),
+			this.offDrawnStatus
+		)
 
 		this.addEventHook({
 			type: 'death',
 			actor: this.parser.actor.id,
-		}
-		, this.onDeath)
-
->>>>>>> fea0b92a
+		}, this.onDeath)
+
 	}
 
 	public get cardLogs() {
@@ -424,16 +403,10 @@
 		// We can skip search+replace for the latest card event if that was a way to lose a card in draw slot.
 		// 1. The standard ways of losing something in draw slot.
 		// 2. If they used Draw while holding a Minor Arcana or Draw
-<<<<<<< HEAD
 		if (
-			[this.data.actions.UNDRAW.id, ...this.PLAY, this.data.actions.REDRAW.id].includes(latestActionId)
-			|| (this.data.actions.DRAW.id === latestActionId && lastLog.drawState && this.DRAWN_ARCANA.includes(lastLog.drawState))
+			[this.data.actions.UNDRAW.id, ...this.play, this.data.actions.REDRAW.id].includes(latestActionId)
+			|| (this.data.actions.DRAW.id === latestActionId && lastLog.drawState && this.drawnArcana.includes(lastLog.drawState))
 		) {
-=======
-		if ([this.data.actions.UNDRAW.id, ...this.play, this.data.actions.REDRAW.id].includes(latestActionId)
-			|| (this.data.actions.DRAW.id === latestActionId && lastLog.drawState && this.drawnArcana.includes(lastLog.drawState))
-			|| (this.parser.patch.before('5.1') && [this.data.actions.MINOR_ARCANA.id].includes(latestActionId))) {
->>>>>>> fea0b92a
 			searchLatest = false
 		}
 
@@ -453,13 +426,8 @@
 			// Modify log, they were holding onto this card since index
 			// Differenciate depending on searchLatest
 			let arcanaStatus: number | undefined
-<<<<<<< HEAD
-			if (this.lastDrawnBuff && this.CROWN_PLAYS.includes(cardActionId)) {
-				arcanaStatus = this.lastDrawnBuff.ability.guid
-=======
-			if (!this.parser.patch.before('5.1') && this.lastDrawnBuff && this.crownPlays.includes(cardActionId)) {
+			if (this.lastDrawnBuff && this.crownPlays.includes(cardActionId)) {
 				arcanaStatus = this.lastDrawnBuff.data
->>>>>>> fea0b92a
 			} else {
 				arcanaStatus = this.arcanaActionToStatus(cardActionId)
 			}
