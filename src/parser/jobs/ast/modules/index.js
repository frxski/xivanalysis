import Combust from './Combust'
import Cooldowns from './Cooldowns'
// import Draw from './Draw'
import EarthlyStar from './EarthlyStar'
import Lightspeed from './Lightspeed'
import LucidDreaming from './LucidDreaming'
import ArcanaUndrawUsage from './ArcanaUndrawUsage'
import Horoscope from './Horoscope'
<<<<<<< HEAD
import CelestialIntersection from './CelestialIntersection'
import Overheal from './Overheal'
// import ArcanaTracking from './ArcanaTracking'
// import ArcanaSuggestions from './ArcanaSuggestions'
=======
import {ArcanaTracking, ArcanaSuggestions} from './ArcanaTracking'
import Sect from './Sect'
>>>>>>> d0b59541

export default [
	Cooldowns,
	Combust,
	Lightspeed,
	EarthlyStar,
	LucidDreaming,
	// Draw,
	ArcanaUndrawUsage,
	Horoscope,
<<<<<<< HEAD
	// ArcanaTracking,
	// ArcanaSuggestions,
	CelestialIntersection,
	Overheal,
=======
	ArcanaTracking,
	ArcanaSuggestions,
	Sect,
>>>>>>> d0b59541
]<|MERGE_RESOLUTION|>--- conflicted
+++ resolved
@@ -6,15 +6,10 @@
 import LucidDreaming from './LucidDreaming'
 import ArcanaUndrawUsage from './ArcanaUndrawUsage'
 import Horoscope from './Horoscope'
-<<<<<<< HEAD
+import {ArcanaTracking, ArcanaSuggestions} from './ArcanaTracking'
+import Sect from './Sect'
 import CelestialIntersection from './CelestialIntersection'
 import Overheal from './Overheal'
-// import ArcanaTracking from './ArcanaTracking'
-// import ArcanaSuggestions from './ArcanaSuggestions'
-=======
-import {ArcanaTracking, ArcanaSuggestions} from './ArcanaTracking'
-import Sect from './Sect'
->>>>>>> d0b59541
 
 export default [
 	Cooldowns,
@@ -25,14 +20,9 @@
 	// Draw,
 	ArcanaUndrawUsage,
 	Horoscope,
-<<<<<<< HEAD
-	// ArcanaTracking,
-	// ArcanaSuggestions,
-	CelestialIntersection,
-	Overheal,
-=======
 	ArcanaTracking,
 	ArcanaSuggestions,
 	Sect,
->>>>>>> d0b59541
+	CelestialIntersection,
+	Overheal,
 ]