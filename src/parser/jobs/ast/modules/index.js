import Combust from './Combust'
import Cooldowns from './Cooldowns'
// import Draw from './Draw'
import EarthlyStar from './EarthlyStar'
import Lightspeed from './Lightspeed'
import LucidDreaming from './LucidDreaming'
import ArcanaUndrawUsage from './ArcanaUndrawUsage'
import Horoscope from './Horoscope'
<<<<<<< HEAD
// import ArcanaTracking from './ArcanaTracking'
// import ArcanaSuggestions from './ArcanaSuggestions'
import Sect from './Sect'
=======
import {ArcanaTracking, ArcanaSuggestions} from './ArcanaTracking'
>>>>>>> 24b6e694

export default [
	Cooldowns,
	Combust,
	Lightspeed,
	EarthlyStar,
	LucidDreaming,
	// Draw,
	ArcanaUndrawUsage,
	Horoscope,
<<<<<<< HEAD
	// ArcanaTracking,
	// ArcanaSuggestions,
	Sect,
=======
	ArcanaTracking,
	ArcanaSuggestions,
>>>>>>> 24b6e694
]<|MERGE_RESOLUTION|>--- conflicted
+++ resolved
@@ -6,13 +6,8 @@
 import LucidDreaming from './LucidDreaming'
 import ArcanaUndrawUsage from './ArcanaUndrawUsage'
 import Horoscope from './Horoscope'
-<<<<<<< HEAD
-// import ArcanaTracking from './ArcanaTracking'
-// import ArcanaSuggestions from './ArcanaSuggestions'
+import {ArcanaTracking, ArcanaSuggestions} from './ArcanaTracking'
 import Sect from './Sect'
-=======
-import {ArcanaTracking, ArcanaSuggestions} from './ArcanaTracking'
->>>>>>> 24b6e694
 
 export default [
 	Cooldowns,
@@ -23,12 +18,7 @@
 	// Draw,
 	ArcanaUndrawUsage,
 	Horoscope,
-<<<<<<< HEAD
-	// ArcanaTracking,
-	// ArcanaSuggestions,
-	Sect,
-=======
 	ArcanaTracking,
 	ArcanaSuggestions,
->>>>>>> 24b6e694
+	Sect,
 ]