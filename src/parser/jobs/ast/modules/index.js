import Combust from './Combust'
import Cooldowns from './Cooldowns'
// import Draw from './Draw'
import EarthlyStar from './EarthlyStar'
import Lightspeed from './Lightspeed'
import LucidDreaming from './LucidDreaming'
import ArcanaUndrawUsage from './ArcanaUndrawUsage'
import Horoscope from './Horoscope'
import {ArcanaTracking, ArcanaSuggestions} from './ArcanaTracking'
import Sect from './Sect'
import CelestialIntersection from './CelestialIntersection'
import Overheal from './Overheal'
<<<<<<< HEAD
import OGCDDowntime from './OGCDDowntime'
=======
import Draw from './Draw'
>>>>>>> 28e657ab

export default [
	Cooldowns,
	Combust,
	Lightspeed,
	EarthlyStar,
	LucidDreaming,
	Draw,
	ArcanaUndrawUsage,
	Horoscope,
	ArcanaTracking,
	ArcanaSuggestions,
	Sect,
	CelestialIntersection,
	Overheal,
	OGCDDowntime,
]<|MERGE_RESOLUTION|>--- conflicted
+++ resolved
@@ -10,11 +10,7 @@
 import Sect from './Sect'
 import CelestialIntersection from './CelestialIntersection'
 import Overheal from './Overheal'
-<<<<<<< HEAD
-import OGCDDowntime from './OGCDDowntime'
-=======
 import Draw from './Draw'
->>>>>>> 28e657ab
 
 export default [
 	Cooldowns,
@@ -30,5 +26,4 @@
 	Sect,
 	CelestialIntersection,
 	Overheal,
-	OGCDDowntime,
 ]