--- conflicted
+++ resolved
@@ -1,16 +1,9 @@
 import {Trans} from '@lingui/react'
-<<<<<<< HEAD
-import {ActionLink} from 'components/ui/DbLink'
-import ACTIONS from 'data/ACTIONS'
-import STATUSES from 'data/STATUSES'
-import Module, {dependency} from 'parser/core/Module'
-=======
 import {DataLink} from 'components/ui/DbLink'
-import {Event, Events} from 'event'
+import {Event} from 'event'
 import {Analyser} from 'parser/core/Analyser'
 import {filter} from 'parser/core/filter'
 import {dependency} from 'parser/core/Injectable'
->>>>>>> 0248fb82
 import {Actors} from 'parser/core/modules/Actors'
 import Checklist, {Rule, Requirement} from 'parser/core/modules/Checklist'
 import {Data} from 'parser/core/modules/Data'
@@ -18,13 +11,7 @@
 import {Statuses} from 'parser/core/modules/Statuses'
 import React from 'react'
 
-<<<<<<< HEAD
-export default class StormsEye extends Module {
-=======
-const STORMS_EYE_BUFFER = 7000
-
 export class StormsEye extends Analyser {
->>>>>>> 0248fb82
 	static override handle = 'stormseye'
 
 	@dependency private actors!: Actors
@@ -34,10 +21,6 @@
 	@dependency private statuses!: Statuses
 
 	private totalEyes: number = 0
-<<<<<<< HEAD
-=======
-	private lastRefresh: number = this.parser.pull.timestamp
->>>>>>> 0248fb82
 
 	override initialise(): void {
 		const playerFilter = filter<Event>().source(this.parser.actor.id)
@@ -46,28 +29,11 @@
 		this.addEventHook('complete', this.onComplete)
 	}
 
-<<<<<<< HEAD
 	onGain(): void {
-		this.totalEyes++
-=======
-	onGain(event: Events['statusApply']): void {
-		this.lastRefresh = event.timestamp
->>>>>>> 0248fb82
-
 		if (this.totalEyes < 2) {
 			this.totalEyes++
 			return
 		}
-<<<<<<< HEAD
-=======
-
-		if (this.parser.patch.before('5.3')) {
-			const remaining = event.timestamp - this.lastRefresh
-			if (remaining < this.data.statuses.STORMS_EYE.duration - STORMS_EYE_BUFFER) {
-				this.earlyEyes++
-			}
-		}
->>>>>>> 0248fb82
 	}
 
 	onComplete(): void {
@@ -82,23 +48,6 @@
 				}),
 			],
 		}))
-<<<<<<< HEAD
-=======
-
-		this.suggestions.add(new TieredSuggestion({
-			icon: this.data.actions.STORMS_EYE.icon,
-			content: <Trans id="war.suggestions.stormseye.content">
-					Avoid refreshing <DataLink showIcon={false} status="STORMS_EYE"/> significantly before its expiration as it may be costing you additional uses of <DataLink action="STORMS_PATH"/>.
-			</Trans>,
-			tiers: {
-				1: SEVERITY.MEDIUM,
-			},
-			value: this.earlyEyes,
-			why: <Trans id="war.suggestions.stormseye.why">
-				{this.earlyEyes} reapplications that were {STORMS_EYE_BUFFER / 1000} or more seconds before expiration.
-			</Trans>,
-		}))
->>>>>>> 0248fb82
 	}
 
 	getUptimePercent(): number {
