import {t} from '@lingui/macro'
import {Trans} from '@lingui/react'
import React from 'react'
import {Icon, Message} from 'semantic-ui-react'

import TransMarkdown from 'components/ui/TransMarkdown'
import CONTRIBUTORS, {ROLES} from 'data/CONTRIBUTORS'
import {Meta} from 'parser/core/Meta'

const description = t('war.about.description')`This analyzer aims to identify some of the low-hanging fruit that could be used to improve your WAR gameplay, as well as give a deeper insight into what happened during an encounter.
It's currently fairly feature complete, with minimal additions needed. If you need to learn how to WAR, you can always check out [The Balance](https://thebalanceffxiv.com/).
Any bugs, complaints, suggestions -- Join us on the XivA Discord, and ping me (Sayaka#6666) to let me know.`

export default new Meta({
	modules: () => import('./modules' /* webpackChunkName: "jobs-war" */),

	Description: () => <>
		<TransMarkdown source={description} />
		<Message warning icon>
			<Icon name="warning sign"/>
			<Message.Content>
				<Trans id="war.about.description.warning">While the analysis below should be reasonably accurate, this system is still in development, and may get a little mixed up sometimes. If you notice any issues, or have any concerns, please drop by our Discord channel.</Trans>
			</Message.Content>
		</Message>
	</>,
	// supportedPatches: {
	// 	from: '4.2',
	// 	to: '4.5',
	// },
	contributors: [
		{user: CONTRIBUTORS.SAYAKA, role: ROLES.MAINTAINER},
	],

	changelog: [
<<<<<<< HEAD
		{
			date: new Date('2018-07-21'),
			changes: 'Initial release of the Warrior module.',
			contributors: [CONTRIBUTORS.SAYAKA],
		},
		{
			date: new Date('2018-07-24'),
			changes: 'Fixed Gauge calculation and added 5-GCD IR Usage timeline and warnings.',
			contributors: [CONTRIBUTORS.SAYAKA],
		},
		{
			date: new Date('2018-07-27'),
			changes: 'Added the Storm\'s Eye Module, and added the check if you\'re ending the fight inside of IR, it won\'t complain, but will still show your \'mistake\'. The rage suggestions were also changed into \'tiers\', instead of just a single suggestion. And the severity on them were rebalanced.',
			contributors: [CONTRIBUTORS.SAYAKA],
		},
		{
			date: new Date('2018-08-09'),
			changes: 'Added a graph to show your rage usage across the entire fight.',
			contributors: [CONTRIBUTORS.SAYAKA],
		},
		{
			date: new Date('2018-08-30'),
			changes: 'Hotfixed gauge lost upon death being added to the wasted gauge.',
			contributors: [CONTRIBUTORS.SAYAKA],
		},
		{
			date: new Date('2018-10-02'),
			changes: 'Localization support was added to the Warrior module.',
			contributors: [CONTRIBUTORS.SAYAKA],
		},
		{
			date: new Date('2018-10-10'),
			changes: 'Gauge module rewritten (mostly back-end changes -- Should be more accurate now), and missed combos suggestion is now supported and working.',
			contributors: [CONTRIBUTORS.SAYAKA],
		},
		{
			date: new Date('2019-06-21'),
			changes: 'Rewrite of the Inner Release module. Now displays a nice rotation table instead of the former accordion style.',
			contributors: [CONTRIBUTORS.LHEA],
		},
=======
>>>>>>> 1b807834
	],
})<|MERGE_RESOLUTION|>--- conflicted
+++ resolved
@@ -32,48 +32,5 @@
 	],
 
 	changelog: [
-<<<<<<< HEAD
-		{
-			date: new Date('2018-07-21'),
-			changes: 'Initial release of the Warrior module.',
-			contributors: [CONTRIBUTORS.SAYAKA],
-		},
-		{
-			date: new Date('2018-07-24'),
-			changes: 'Fixed Gauge calculation and added 5-GCD IR Usage timeline and warnings.',
-			contributors: [CONTRIBUTORS.SAYAKA],
-		},
-		{
-			date: new Date('2018-07-27'),
-			changes: 'Added the Storm\'s Eye Module, and added the check if you\'re ending the fight inside of IR, it won\'t complain, but will still show your \'mistake\'. The rage suggestions were also changed into \'tiers\', instead of just a single suggestion. And the severity on them were rebalanced.',
-			contributors: [CONTRIBUTORS.SAYAKA],
-		},
-		{
-			date: new Date('2018-08-09'),
-			changes: 'Added a graph to show your rage usage across the entire fight.',
-			contributors: [CONTRIBUTORS.SAYAKA],
-		},
-		{
-			date: new Date('2018-08-30'),
-			changes: 'Hotfixed gauge lost upon death being added to the wasted gauge.',
-			contributors: [CONTRIBUTORS.SAYAKA],
-		},
-		{
-			date: new Date('2018-10-02'),
-			changes: 'Localization support was added to the Warrior module.',
-			contributors: [CONTRIBUTORS.SAYAKA],
-		},
-		{
-			date: new Date('2018-10-10'),
-			changes: 'Gauge module rewritten (mostly back-end changes -- Should be more accurate now), and missed combos suggestion is now supported and working.',
-			contributors: [CONTRIBUTORS.SAYAKA],
-		},
-		{
-			date: new Date('2019-06-21'),
-			changes: 'Rewrite of the Inner Release module. Now displays a nice rotation table instead of the former accordion style.',
-			contributors: [CONTRIBUTORS.LHEA],
-		},
-=======
->>>>>>> 1b807834
 	],
 })