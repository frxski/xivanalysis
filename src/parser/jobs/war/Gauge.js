import Color from 'color'
import React, {Fragment} from 'react'
<<<<<<< HEAD
import TimeLineChart from 'components/ui/TimeLineChart'
=======
import {Line} from 'react-chartjs-2'
>>>>>>> 8b2fd10e

import {ActionLink} from 'components/ui/DbLink'
import ACTIONS from 'data/ACTIONS'
import STATUSES from 'data/STATUSES'
import JOBS from 'data/JOBS'
import Module from 'parser/core/Module'
import {TieredSuggestion, SEVERITY} from 'parser/core/modules/Suggestions'

// General actions that generate Rage
const RAGE_GENERATORS = {
	[ACTIONS.MAIM.id]: 10,
	[ACTIONS.STORMS_EYE.id]: 10,
	[ACTIONS.SKULL_SUNDER.id]: 10,
	[ACTIONS.BUTCHERS_BLOCK.id]: 10,
	[ACTIONS.STORMS_PATH.id]: 20,
	[ACTIONS.INFURIATE.id]: 50,
}

//Actions that cost Rage
const RAGE_SPENDERS ={
	[ACTIONS.FELL_CLEAVE.id]: 50,
	[ACTIONS.INNER_BEAST.id]: 50,
	[ACTIONS.STEEL_CYCLONE.id]: 50,
	[ACTIONS.DECIMATE.id]: 50,
	[ACTIONS.UPHEAVAL.id]: 20,
	[ACTIONS.ONSLAUGHT.id]: 20,
}

const RAGE_USAGE_SEVERITY = {
	20: SEVERITY.MINOR,
	50: SEVERITY.MAJOR,
}

// Max Rage
const MAX_RAGE = 100

export default class Gauge extends Module {
	static handle = 'gauge'
	static title = 'Gauge Usage'
	static dependencies = [
		'combatants',
		'suggestions',
	]

	// -----
	// Properties
	// -----
	// I'm assuming it'll start at 0 (which, in nine out of ten cases, should be it. I can't think of any fringe cases right now.)
	_rage = 0
	_wastedRage = 0
<<<<<<< HEAD
	_history = {
		rage: [],
	}
=======
	_graphedRage = [0]
>>>>>>> 8b2fd10e

	constructor(...args) {
		super(...args)
		this.addHook('cast', {by: 'player'}, this._onCast)
		this.addHook('death', {to: 'player'}, this._onDeath)
		this.addHook('complete', this._onComplete)
	}

	_onCast(event) {
		const abilityId = event.ability.guid

		// THIS THING TOOK ME TOO LONG TO FIGURE OUT AND I LOST SOME OF MY HAIR BY THE END OF IT
		//On a serious note, it just checks for the ability, then adds the rage with the _addRage function, which, handles the waste etc.
		//The if below that is a check if the player is under inner release or not. If it is, the cost isn't subtracted from your current rage,
		//And simply treats it like they didn't cost rage at all. Elegant solution.
		if (RAGE_GENERATORS[abilityId]) {
			this._addRage(abilityId)
			this._graphedRage.push(this._rage)
		}
		if (RAGE_SPENDERS[abilityId] && !this.combatants.selected.hasStatus(STATUSES.INNER_RELEASE.id)) {
			this._rage -= RAGE_SPENDERS[abilityId]
		}

		if (abilityId in RAGE_GENERATORS || abilityId in RAGE_SPENDERS && !this.combatants.selected.hasStatus(STATUSES.INNER_RELEASE.id)) {
			this._pushToGraph()
		}
	}

	_addRage(abilityId) {
		// Adds rage directly from the RAGE_GENERATOR object, using the abilityId handle.
		this._rage += RAGE_GENERATORS[abilityId]
		// Checks if _rage is going above MAX_RAGE, and adds it to waste, then returns if it is.
		if (this._rage > MAX_RAGE) {
			const waste = this._rage - MAX_RAGE
			this._wastedRage += waste
			this._rage = MAX_RAGE
			return waste
		}
		//Fix for gauge going negative, maybe?
		if (this._rage < 0) {
			this._rage = 0
		}
		return 0
	}

	_pushToGraph() {
		const timestamp = this.parser.currentTimestamp - this.parser.fight.start_time
		this._history.rage.push({t: timestamp, y: this._rage})
	}

	_onDeath() {
		// Death just flat out resets everything. Stop dying.
		this._wastedRage += this._rage
		this._rage = 0
		this._pushToGraph()
	}

	_onComplete() {
		this.suggestions.add(new TieredSuggestion({
			icon: ACTIONS.INFURIATE.icon,
			content: <Fragment>
					You used <ActionLink {...ACTIONS.STORMS_PATH}/>, <ActionLink {...ACTIONS.STORMS_EYE}/>, <ActionLink {...ACTIONS.INFURIATE}/>, or any gauge generators in a way that overcapped you.
			</Fragment>,
			why: <Fragment>
				{this._wastedRage} rage wasted by using abilities that put you over the cap.
			</Fragment>,
			tiers: RAGE_USAGE_SEVERITY,
			value: this._wastedRage,
		}))
	}

	output() {
<<<<<<< HEAD
		const _rageColor = Color(JOBS.WARRIOR.colour)

		/* eslint-disable no-magic-numbers */
		const data = {
			datasets: [
				{
					label: 'Rage',
					steppedLine: true,
					data: this._history.rage,
					backgroundColor: _rageColor.fade(0.8),
					borderColor: _rageColor.fade(0.5),
				},
			],
		}

		return <TimeLineChart
			data={data}
		/>
		/* eslint-enable no-magic-numbers */
=======
		const data = {
			labels: new Array(this._graphedRage.length),
			y: 2,
			x: this.parser.fightDuration,
			datasets: [
				{
					label: 'Rage',
					fill: false,
					data: this._graphedRage,
				},
			],
		}

		const options = {
			scales: {
				xAxes: [
					{
						time: {
							unit: 'minute',
						},
					},
				],
			},
		}

		console.log(this._graphedRage)
		return <Fragment>
			<Line
				data={data}
				options={options}
			/>
		</Fragment>
>>>>>>> 8b2fd10e
	}
}<|MERGE_RESOLUTION|>--- conflicted
+++ resolved
@@ -1,10 +1,6 @@
 import Color from 'color'
 import React, {Fragment} from 'react'
-<<<<<<< HEAD
 import TimeLineChart from 'components/ui/TimeLineChart'
-=======
-import {Line} from 'react-chartjs-2'
->>>>>>> 8b2fd10e
 
 import {ActionLink} from 'components/ui/DbLink'
 import ACTIONS from 'data/ACTIONS'
@@ -55,13 +51,9 @@
 	// I'm assuming it'll start at 0 (which, in nine out of ten cases, should be it. I can't think of any fringe cases right now.)
 	_rage = 0
 	_wastedRage = 0
-<<<<<<< HEAD
 	_history = {
 		rage: [],
 	}
-=======
-	_graphedRage = [0]
->>>>>>> 8b2fd10e
 
 	constructor(...args) {
 		super(...args)
@@ -134,7 +126,6 @@
 	}
 
 	output() {
-<<<<<<< HEAD
 		const _rageColor = Color(JOBS.WARRIOR.colour)
 
 		/* eslint-disable no-magic-numbers */
@@ -154,39 +145,5 @@
 			data={data}
 		/>
 		/* eslint-enable no-magic-numbers */
-=======
-		const data = {
-			labels: new Array(this._graphedRage.length),
-			y: 2,
-			x: this.parser.fightDuration,
-			datasets: [
-				{
-					label: 'Rage',
-					fill: false,
-					data: this._graphedRage,
-				},
-			],
-		}
-
-		const options = {
-			scales: {
-				xAxes: [
-					{
-						time: {
-							unit: 'minute',
-						},
-					},
-				],
-			},
-		}
-
-		console.log(this._graphedRage)
-		return <Fragment>
-			<Line
-				data={data}
-				options={options}
-			/>
-		</Fragment>
->>>>>>> 8b2fd10e
 	}
 }