import React, {Fragment} from 'react'
import {Icon, Message} from 'semantic-ui-react'

import {ActionLink} from 'components/ui/DbLink'
import ACTIONS from 'data/ACTIONS'
import STATUSES from 'data/STATUSES'
import Module from 'parser/core/Module'
import {Suggestion, SEVERITY} from 'parser/core/modules/Suggestions'

// General actions that generate Rage
const RAGE_GENERATORS = {
	[ACTIONS.MAIM.id]: 10,
	[ACTIONS.STORMS_EYE.id]: 10,
	[ACTIONS.SKULL_SUNDER.id]: 10,
	[ACTIONS.BUTCHERS_BLOCK.id]: 10,
	[ACTIONS.STORMS_PATH.id]: 20,
	[ACTIONS.INFURIATE.id]: 50,
}

//Actions that cost Rage
const RAGE_SPENDERS ={
	[ACTIONS.FELL_CLEAVE.id]: 50,
	[ACTIONS.INNER_BEAST.id]: 50,
	[ACTIONS.STEEL_CYCLONE.id]: 50,
	[ACTIONS.DECIMATE.id]: 50,
	[ACTIONS.UPHEAVAL.id]: 20,
	[ACTIONS.ONSLAUGHT.id]: 20,
}

// Max Rage
const MAX_RAGE = 100

export default class Gauge extends Module {
	static handle = 'gauge'
	static dependencies = [
		'combatants',
		'cooldowns',
		'suggestions',
	]

	// -----
	// Properties
	// -----
	// I'm assuming it'll start at 0 (which, in nine out of ten cases, should be it. I can't think of any fringe cases right now.)
	_rage = 0
	_wastedRage = 0

	constructor(...args) {
		super(...args)
		this.addHook('cast', {by: 'player'}, this._onCast)
		this.addHook('death', {to: 'player'}, this._onDeath)
		this.addHook('complete', this._onComplete)
	}

	_onCast(event) {
		const abilityId = event.ability.guid

<<<<<<< HEAD
		// THIS THING TOOK ME TOO LONG TO FIGURE OUT AND I LOST SOME OF MY HAIR BY THE END OF IT
		//On a serious note, it just checks for the ability, then adds the rage with the _addRage function, which, handles the waste etc.
		//The if below that is a check if the player is under inner release or not. If it is, the cost isn't subtracted from your current rage,
		//And simply treats it like they didn't cost rage at all. Elegant solution.
		if (RAGE_GENERATORS[abilityId]) {
			this._wastedRage += this._addRage(abilityId)
		}
		if (RAGE_SPENDERS[abilityId] && !this.combatants.selected.hasStatus(STATUSES.INNER_RELEASE.id)) {
			this._rage -= RAGE_SPENDERS[abilityId]
=======
		if (abilityId === ACTIONS.INFURIATE.id && this._rage >= MAX_RAGE) {
			const finalRage = this._rage + 50
			this._wastedRage += finalRage - MAX_RAGE
			this._rage -= MAX_RAGE
		} else if (abilityId === ACTIONS.INFURIATE.id) {
			this._rage += 50
		}

		if (RAGE_ACTIONS.includes(abilityId) && this._rage >= MAX_RAGE) {
			const finalRage = this._rage + 10
			this._wastedRage += finalRage - MAX_RAGE
			this._rage -= MAX_RAGE
		} else if (RAGE_ACTIONS.includes(abilityId)) {
			this._rage += 10
		}

		if (abilityId === ACTIONS.STORMS_PATH.id && this._rage >= MAX_RAGE) {
			const finalRage = this._rage + 20
			this._wastedRage += finalRage - MAX_RAGE
			this._rage -= MAX_RAGE
		} else if (abilityId === ACTIONS.STORMS_PATH.id) {
			this._rage += 20
>>>>>>> 38d9cd39
		}
	}

	_addRage(abilityId) {
		this._rage += RAGE_GENERATORS[abilityId]
		if (this._rage > MAX_RAGE) {
			const waste = this._rage - MAX_RAGE
			this._wastedRage += waste
			this._rage = MAX_RAGE
			return waste
		}
		return 0
	}

	_onDeath() {
		// Death just flat out resets everything. Stop dying.
		this._wastedRage += this._rage

		this._rage = 0
	}

	_onComplete() {
		if (this._wastedRage >= 20) {
			this.suggestions.add(new Suggestion({
				icon: ACTIONS.INFURIATE.icon,
				content: <Fragment>
					<Message warning icon>
						<Icon name="warning sign"/>
						<Message.Content>
							We{'\''}re currently aware of the inaccuracy of the gauge calculation. The code is being currently rewritten.
						</Message.Content>
					</Message>
					You used <ActionLink {...ACTIONS.STORMS_PATH}/>, <ActionLink {...ACTIONS.STORMS_EYE}/>, <ActionLink {...ACTIONS.INFURIATE}/>, or any gauge generators in a way that overcapped you.
				</Fragment>,
				severity: this._wastedRage === 20? SEVERITY.MINOR : this._wastedRage >= 50? SEVERITY.MEDIUM : SEVERITY.MAJOR,
				why: <Fragment>
					You wasted {this._wastedRage} rage by using abilities that sent you over the cap.
				</Fragment>,
			}))
		}
	}
}<|MERGE_RESOLUTION|>--- conflicted
+++ resolved
@@ -55,7 +55,6 @@
 	_onCast(event) {
 		const abilityId = event.ability.guid
 
-<<<<<<< HEAD
 		// THIS THING TOOK ME TOO LONG TO FIGURE OUT AND I LOST SOME OF MY HAIR BY THE END OF IT
 		//On a serious note, it just checks for the ability, then adds the rage with the _addRage function, which, handles the waste etc.
 		//The if below that is a check if the player is under inner release or not. If it is, the cost isn't subtracted from your current rage,
@@ -65,30 +64,6 @@
 		}
 		if (RAGE_SPENDERS[abilityId] && !this.combatants.selected.hasStatus(STATUSES.INNER_RELEASE.id)) {
 			this._rage -= RAGE_SPENDERS[abilityId]
-=======
-		if (abilityId === ACTIONS.INFURIATE.id && this._rage >= MAX_RAGE) {
-			const finalRage = this._rage + 50
-			this._wastedRage += finalRage - MAX_RAGE
-			this._rage -= MAX_RAGE
-		} else if (abilityId === ACTIONS.INFURIATE.id) {
-			this._rage += 50
-		}
-
-		if (RAGE_ACTIONS.includes(abilityId) && this._rage >= MAX_RAGE) {
-			const finalRage = this._rage + 10
-			this._wastedRage += finalRage - MAX_RAGE
-			this._rage -= MAX_RAGE
-		} else if (RAGE_ACTIONS.includes(abilityId)) {
-			this._rage += 10
-		}
-
-		if (abilityId === ACTIONS.STORMS_PATH.id && this._rage >= MAX_RAGE) {
-			const finalRage = this._rage + 20
-			this._wastedRage += finalRage - MAX_RAGE
-			this._rage -= MAX_RAGE
-		} else if (abilityId === ACTIONS.STORMS_PATH.id) {
-			this._rage += 20
->>>>>>> 38d9cd39
 		}
 	}
 
