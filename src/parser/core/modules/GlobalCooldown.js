import math from 'mathjsCustom'
import React, {Fragment} from 'react'
import {Message, Icon} from 'semantic-ui-react'
import {i18nMark, Trans} from '@lingui/react'

import {getAction} from 'data/ACTIONS'
import Module from 'parser/core/Module'
import {Group, Item} from './Timeline'

const MIN_GCD = 1500
const MAX_GCD = 2500

export default class GlobalCooldown extends Module {
	static handle = 'gcd'
	static dependencies = [
		// We need this to normalise before us
		'precastAction', // eslint-disable-line xivanalysis/no-unused-dependencies
		'castTime',
		'downtime',
		'speedmod',
		'timeline',
	]

	static i18n_id = i18nMark('core.gcd.title')
	static title = 'Global Cooldown'

	_lastGcdTimestamp = -1
	_castingEvent = null

	_lastGcdIsInstant = false
	_lastGcdGuid = 0

	_estimate = null
	_estimateGcdCount = -1

	unmodifiedGcds = []
	gcdsNormalizedTo2_5 = []

	constructor(...args) {
		super(...args)

		this.addHook('complete', this._onComplete)
	}

	// Using normalise so the estimate can be used throughout the parse
	normalise(events) {
		for (let i = 0; i < events.length; i++) {
			const event = events[i]

			// Only care about player GCDs
			if (!this.parser.byPlayer(event) || !event.ability) { continue }
			const action = getAction(event.ability.guid)
			if (!action.onGcd) { continue }

			// eslint-disable-next-line default-case
			switch (event.type) {
			// wowa uses beginchannel for this...? need info for flamethrower/that ast skill/passage of arms
			case 'begincast':
				// Can I check for cancels?
				this._castingEvent = event
				break

			case 'cast':
				if (this._castingEvent && this._castingEvent.ability.guid === action.id) {
					this.saveGcd(this._castingEvent, false)
				} else {
					this.saveGcd(event, true)
				}

				this._castingEvent = null
				break
			}
		}

		return events
	}

	_onComplete() {
		const startTime = this.parser.fight.start_time

		// TODO: Look into adding items to groups? Maybe?
		this.timeline.addGroup(new Group({
			id: 'gcd',
			content: 'GCD',
			order: 1,
		}))

		this.unmodifiedGcds.forEach(gcd => {
			const action = getAction(gcd.actionId)
			this.timeline.addItem(new Item({
				type: 'background',
				start: gcd.timestamp - startTime,
				length: gcd.length,
				group: 'gcd',
				content: <img src={action.icon} alt={action.name}/>,
			}))
		})

		/*
		this.gcdsNormalizedTo2_5.forEach(gcd => {
			const action = getAction(gcd.actionId)
			this.timeline.addItem(new Item({
				type: 'background',
				start: gcd.timestamp - startTime,
				length: this._getGcdLength(gcd),
				group: 'gcd',
				content: <img src={action.icon} alt={action.name}/>,
			}))
		})
		*/
	}

	saveGcd(event, isInstant) {
		let gcdLength = -1
		let unmodifiedGcdLength = -1
		let normalizedGcdLength2_5 = -1

		const action = getAction(this._lastGcdGuid)
		let isCasterTaxed = false

		if (this._lastGcdTimestamp >= 0) {
			gcdLength = event.timestamp - this._lastGcdTimestamp
			// GCD is only to two decimal places, so round it there. Storing in Ms.
<<<<<<< HEAD
			gcdLength = Math.round((event.timestamp - this._lastGcdTimestamp)/10)*10
			unmodifiedGcdLength = gcdLength
			normalizedGcdLength2_5 = gcdLength
		}

		if (!this._lastGcdIsInstant) {
			const castTime = action.castTime ? action.castTime : 0
			const cooldown = action.cooldown ? action.cooldown : 2.5
			if (castTime >= cooldown) {
				// Caster tax. Feelsbad. TODO: Reddit link explaining it
				gcdLength -= 100
				normalizedGcdLength2_5 -= 100
				// TODO: Caster tax unmodifiedGcdLength?
				isCasterTaxed = true
				//console.log('Caster Taxing ' + action.name)
			}

			if (castTime > 2.5 && castTime !== 3.5) {
				normalizedGcdLength2_5 = normalizedGcdLength2_5 * (2.5 / castTime)
			}
=======
			// eslint-disable-next-line no-magic-numbers
			gcdLength = Math.round((event.timestamp - this._lastGcd)/10)*10
>>>>>>> 7aaf6e3c
		}

		// Speedmod is full length -> actual length, we want to do the opposite here
		const speedMod = this.speedmod.get(event.timestamp)
		const revSpeedMod = 1 / speedMod
		normalizedGcdLength2_5 *= revSpeedMod
		normalizedGcdLength2_5 = Math.round(normalizedGcdLength2_5)

		if (this._lastGcdGuid !== 0) {
			this.gcdsNormalizedTo2_5.push({
				timestamp: event.timestamp,
				length: normalizedGcdLength2_5,
				speedMod,
				casterTaxed: isCasterTaxed,
				actionId: this._lastGcdGuid,
				isInstant: this._lastGcdIsInstant,
			})

			this.unmodifiedGcds.push({
				timestamp: event.timestamp,
				length: unmodifiedGcdLength,
				speedMod,
				casterTaxed: isCasterTaxed,
				actionId: this._lastGcdGuid,
				isInstant: this._lastGcdIsInstant,
			})

			//console.log(action.name + ': ' + gcdLength)
		}

		this._lastGcdGuid = event.ability.guid
		this._lastGcdIsInstant = isInstant

		// Store current gcd time for the check
		this._lastGcdTimestamp = event.timestamp
	}

	getEstimate(bound = true) {
		const gcdLength = this.gcdsNormalizedTo2_5.length

		let estimate = this._estimate

		// If we don't have cache, need to recaculate it
		if (estimate === null || gcdLength !== this._estimateGcdCount) {
			// Calculate the lengths of the GCD
<<<<<<< HEAD
			const lengths = this.gcdsNormalizedTo2_5.map(gcd => gcd.length)
=======
			// TODO: Ideally don't explicitly check only instants and 2.5s casts. Being able to use 2.8s casts would give tons more samples to consider for more accurate values
			let lengths = this.gcds.map(gcd => {
				const action = getAction(gcd.actionId)
				if (gcd.isInstant || action.castTime <= (MAX_GCD/1000)) {
					return gcd.length
				}
			})
			lengths = lengths.filter(n => n)
>>>>>>> 7aaf6e3c

			// Mode seems to get best results. Using mean in case there's multiple modes.
			estimate = lengths.length? math.mean(math.mode(lengths)) : MAX_GCD

			// Save the cache out
			this._estimate = estimate
			this._estimateGcdCount = gcdLength
		}

		// Bound the result if requested
		if (bound) {
			estimate = Math.max(MIN_GCD, Math.min(MAX_GCD, estimate))
		}

		return this._estimate = estimate
	}

	getUptime() {
		return this.unmodifiedGcds.reduce((carry, gcd) => {
			const duration = this._getGcdLength(gcd)// + gcd.casterTaxed ? 100 : 0
			const downtime = this.downtime.getDowntime(
				gcd.timestamp,
				gcd.timestamp + duration
			)
			return carry + duration - downtime
		}, 0)
	}

	_getGcdLength(gcd) {
		const cooldownRatio = this.getEstimate() / MAX_GCD

		const action = getAction(gcd.actionId)
		let castTime = action.castTime ? action.castTime : 0
		const cooldown = action.cooldown ? action.cooldown : 2.5

		// TODO: Complete hack. Remove and make BLM-specific
		if (castTime === 3.5 && gcd.length < 2500) {
			//console.log('FastCast')
			castTime = 1.75
		}

		let cd = (gcd.isInstant || castTime <= cooldown) ? cooldown : Math.max(castTime, cooldown)
		cd *= 1000

		const duration = (cd * cooldownRatio * gcd.speedMod) + (gcd.isCasterTaxed ? 100 : 0)

		/*
		let cd = (gcd.isInstant ? cooldown : Math.max(cooldown, castTime)) * 1000

		// If the cast time of the skill has been reduced beneath the GCD, cap it at max - it'll be adjusted below.
		if (this.castTime.forAction(gcd.actionId, gcd.timestamp) < MAX_GCD) {
			cd = MAX_GCD
		}

		const duration = (cd || MAX_GCD) * cooldownRatio * gcd.speedMod
		*/

		//console.log(action.name + ': ' + duration)

		return duration
	}

	output() {
		const estimate = this.getEstimate(false)

		return <Fragment>
			<Message info icon>
				<Icon name="info"/>
				<Message.Content>
					<Trans id="core.gcd.no-statistics">
						Unfortunately, player statistics are not available from FF Logs. As such, the following GCD length is an <em>estimate</em>, and may well be incorrect. If it is reporting a GCD length <em>longer</em> than reality, you likely need to focus on keeping your GCD rolling.
					</Trans>
				</Message.Content>
			</Message>
			{estimate !== this.getEstimate(true) && <Message warning>
				<Icon name="warning sign"/>
				<Trans id="core.gcd.invalid-gcd">
					The estimated GCD falls outside possible GCD values, and has been bounded to {this.parser.formatDuration(this.getEstimate(true))} for calculations.
				</Trans>
			</Message>}
			<Trans id="core.gcd.estimate">
				Estimated GCD: <strong>{this.parser.formatDuration(estimate)}</strong>
			</Trans>
		</Fragment>
	}
}<|MERGE_RESOLUTION|>--- conflicted
+++ resolved
@@ -15,7 +15,7 @@
 	static dependencies = [
 		// We need this to normalise before us
 		'precastAction', // eslint-disable-line xivanalysis/no-unused-dependencies
-		'castTime',
+		'castTime', // eslint-disable-line xivanalysis/no-unused-dependencies
 		'downtime',
 		'speedmod',
 		'timeline',
@@ -121,15 +121,15 @@
 		if (this._lastGcdTimestamp >= 0) {
 			gcdLength = event.timestamp - this._lastGcdTimestamp
 			// GCD is only to two decimal places, so round it there. Storing in Ms.
-<<<<<<< HEAD
+			// eslint-disable-next-line no-magic-numbers
 			gcdLength = Math.round((event.timestamp - this._lastGcdTimestamp)/10)*10
 			unmodifiedGcdLength = gcdLength
 			normalizedGcdLength2_5 = gcdLength
 		}
 
 		if (!this._lastGcdIsInstant) {
-			const castTime = action.castTime ? action.castTime : 0
-			const cooldown = action.cooldown ? action.cooldown : 2.5
+			const castTime = action.castTime ? action.castTime : 0 // esling-disable-line no-magic-numbers
+			const cooldown = action.cooldown ? action.cooldown : 2.5 // esling-disable-line no-magic-numbers
 			if (castTime >= cooldown) {
 				// Caster tax. Feelsbad. TODO: Reddit link explaining it
 				gcdLength -= 100
@@ -142,10 +142,6 @@
 			if (castTime > 2.5 && castTime !== 3.5) {
 				normalizedGcdLength2_5 = normalizedGcdLength2_5 * (2.5 / castTime)
 			}
-=======
-			// eslint-disable-next-line no-magic-numbers
-			gcdLength = Math.round((event.timestamp - this._lastGcd)/10)*10
->>>>>>> 7aaf6e3c
 		}
 
 		// Speedmod is full length -> actual length, we want to do the opposite here
@@ -191,18 +187,7 @@
 		// If we don't have cache, need to recaculate it
 		if (estimate === null || gcdLength !== this._estimateGcdCount) {
 			// Calculate the lengths of the GCD
-<<<<<<< HEAD
 			const lengths = this.gcdsNormalizedTo2_5.map(gcd => gcd.length)
-=======
-			// TODO: Ideally don't explicitly check only instants and 2.5s casts. Being able to use 2.8s casts would give tons more samples to consider for more accurate values
-			let lengths = this.gcds.map(gcd => {
-				const action = getAction(gcd.actionId)
-				if (gcd.isInstant || action.castTime <= (MAX_GCD/1000)) {
-					return gcd.length
-				}
-			})
-			lengths = lengths.filter(n => n)
->>>>>>> 7aaf6e3c
 
 			// Mode seems to get best results. Using mean in case there's multiple modes.
 			estimate = lengths.length? math.mean(math.mode(lengths)) : MAX_GCD
