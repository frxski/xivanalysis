--- conflicted
+++ resolved
@@ -19,10 +19,7 @@
 export default class AoE extends Module {
 	static handle = 'aoe'
 	static dependencies = [
-<<<<<<< HEAD
-=======
 		'precastStatus',
->>>>>>> a2c90166
 		'enemies',
 	]
 
