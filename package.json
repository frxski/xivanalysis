{
  "name": "@xivanalysis/client",
  "version": "0.1.0",
  "private": true,
  "scripts": {
    "start": "webpack-dev-server --mode development --open",
    "build": "webpack --mode production",
    "test": "jest",
    "lint": "yarn run lint:js && yarn run lint:ts",
    "lint:js": "eslint src",
    "lint:ts": "tslint src/**/*.ts{,x}",
    "extract": "rimraf locale/_build && rimraf locale/en && lingui add-locale en && cross-env NODE_ENV=development lingui extract --clean",
    "compile": "lingui compile"
  },
  "husky": {
    "hooks": {
      "pre-commit": "lint-staged"
    }
  },
  "lint-staged": {
    "linters": {
      "src/**/*.js{,x}": [
        "eslint --fix"
      ],
      "src/**/*.ts{,x}": [
        "tslint --fix"
      ]
    }
  },
  "browserslist": [
    ">0.2%",
    "not dead",
    "not ie <= 11",
    "not op_mini all"
  ],
  "lingui": {
    "fallbackLocale": "en",
    "sourceLocale": "en",
    "format": "minimal"
  },
  "resolutions": {
    "@babel/core": "^7.1.0",
    "babel-core": "7.0.0-bridge.0",
    "babel-eslint": "^9.0.0"
  },
  "dependencies": {
    "@babel/polyfill": "^7.0.0",
    "@lingui/react": "^2.5.0",
    "@types/color": "^3.0.0",
    "@xivanalysis/tooltips": "xivanalysis/tooltips",
    "axios": "^0.18.0",
    "chart.js": "^2.7.2",
    "classnames": "^2.2.6",
    "color": "^3.0.0",
    "es6-error": "^4.1.1",
    "intersection-observer": "^0.5.0",
    "intl": "^1.2.5",
    "lodash": "^4.17.10",
    "mathjs": "^5.1.1",
    "mobx": "^5.8.0",
    "mobx-react": "^5.4.3",
<<<<<<< HEAD
    "postcss-color-function": "^4.0.1",
=======
>>>>>>> 2f3a9838
    "prop-types": "^15.6.1",
    "raven-js": "^3.26.4",
    "raw-loader": "^0.5.1",
    "react": "^16.7.0",
    "react-chartjs-2": "^2.7.4",
    "react-dom": "^16.7.0",
    "react-helmet": "^5.2.0",
    "react-intersection-observer": "^6.2.3",
    "react-markdown": "^3",
    "react-router-dom": "^4.2.2",
    "react-sizes": "^1.0.4",
    "react-visjs-timeline": "^1.5.0",
    "reflect-metadata": "^0.1.12",
    "semantic-ui-css": "^2.4.0",
    "semantic-ui-react": "^0.83",
    "stable": "^0.1.8",
    "toposort": "^2",
    "tslib": "^1.9.3",
    "url-search-params-polyfill": "^5.0.0",
    "vis": "^4.21.0"
  },
  "devDependencies": {
    "@babel/plugin-proposal-decorators": "^7.2.3",
    "@lingui/babel-plugin-transform-js": "^2.5.0",
    "@lingui/babel-plugin-transform-react": "^2.5.0",
    "@lingui/cli": "^2.5.0",
    "@lingui/loader": "^2.5.0",
    "@neutrinojs/copy": "^9.0.0-beta.1",
    "@neutrinojs/eslint": "^9.0.0-beta.1",
    "@neutrinojs/jest": "^9.0.0-beta.1",
    "@neutrinojs/react": "^9.0.0-beta.1",
    "@types/chart.js": "^2.7.37",
    "@types/classnames": "^2.2.6",
    "@types/jest": "^23.3.3",
    "@types/lingui__react": "^2.5.0",
    "@types/lodash": "^4.14.116",
    "@types/react": "^16.7.20",
    "@types/react-dom": "^16.0.11",
    "@types/react-router-dom": "^4.3.1",
    "@types/react-scroll": "^1.5.4",
    "@types/webpack-env": "^1.13.6",
    "autoprefixer": "^9.3.1",
    "babel-plugin-lodash": "^3.3.4",
    "babel-plugin-macros": "^2.4.2",
    "cross-env": "^5.2.0",
    "cssnano": "^4.1.7",
    "dotenv": "^6.1.0",
    "dotenv-expand": "^4.2.0",
    "eslint": "^5.8.0",
    "eslint-plugin-xivanalysis": "xivanalysis/linter",
    "glob": "^7.1.3",
    "husky": "^1.0.1",
    "identity-obj-proxy": "^3.0.0",
    "jest": "^23.6.0",
    "jest-chain": "^1.0.3",
    "jest-extended": "^0.10.0",
    "jest-junit": "^5.2.0",
    "lint-staged": "^7.3.0",
    "neutrino": "^9.0.0-beta.1",
    "postcss-calc": "^7.0.1",
    "postcss-loader": "^3.0.0",
    "postcss-modules-values-replace": "^3.0.1",
    "rimraf": "^2.6.2",
    "ts-jest": "^23.10.3",
    "ts-loader": "^5.2.1",
    "tslint": "^5.11.0",
    "tslint-eslint-rules": "^5.4.0",
    "tslint-loader": "^3.5.4",
    "typescript": "^3.1.1",
    "typings-for-css-modules-loader": "xivanalysis/typings-for-css-modules-loader",
    "webpack": "^4.25.1",
    "webpack-cli": "^3.1.2",
    "webpack-dev-server": "^3.1.10",
    "webpackbar": "^3.0.3"
  }
}<|MERGE_RESOLUTION|>--- conflicted
+++ resolved
@@ -59,10 +59,7 @@
     "mathjs": "^5.1.1",
     "mobx": "^5.8.0",
     "mobx-react": "^5.4.3",
-<<<<<<< HEAD
     "postcss-color-function": "^4.0.1",
-=======
->>>>>>> 2f3a9838
     "prop-types": "^15.6.1",
     "raven-js": "^3.26.4",
     "raw-loader": "^0.5.1",
