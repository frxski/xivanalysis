--- conflicted
+++ resolved
@@ -49,8 +49,6 @@
       - run:
           name: Run deploy script
           command: ssh -o StrictHostKeyChecking=no -o UserKnownHostsFile=/dev/null $SSH_USER@$SSH_HOST "cd ${DEPLOY_FOLDER}client && ./deploy.sh $CIRCLE_SHA1"
-<<<<<<< HEAD
-=======
       - run:
           name: Success webhook
           command: |
@@ -62,7 +60,6 @@
             chmod +x .circleci/fail.sh
             ./.circleci/fail.sh
           when: on_fail
->>>>>>> f49b25d1
 
 workflows:
   version: 2
