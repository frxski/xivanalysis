# See https://help.github.com/ignore-files/ for more about ignoring files.

# dependencies
/node_modules

# testing
/coverage

# production
/build

# misc
.DS_Store
.env.local
.env.development.local
.env.test.local
.env.production.local

npm-debug.log*
yarn-debug.log*
yarn-error.log*
test.html

# shh
*.ignore.*
<<<<<<< HEAD
*.swp
=======
.vscode/taskmarks.json
>>>>>>> 015a7807
<|MERGE_RESOLUTION|>--- conflicted
+++ resolved
@@ -23,8 +23,5 @@
 
 # shh
 *.ignore.*
-<<<<<<< HEAD
 *.swp
-=======
-.vscode/taskmarks.json
->>>>>>> 015a7807
+.vscode/taskmarks.json